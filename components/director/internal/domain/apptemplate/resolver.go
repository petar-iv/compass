--- conflicted
+++ resolved
@@ -213,16 +213,11 @@
 	}
 
 	selfRegID := r.uidService.Generate()
-<<<<<<< HEAD
+  convertedIn.ID = &selfRegID
 	validate := func() error {
 		return validateAppTemplateInputForSelfReg(convertedIn)
 	}
 	labels, err := r.selfRegManager.PrepareForSelfRegistration(ctx, resource.ApplicationTemplate, convertedIn.Labels, selfRegID, validate)
-=======
-	convertedIn.ID = &selfRegID
-
-	labels, err := r.selfRegManager.PrepareForSelfRegistration(ctx, resource.ApplicationTemplate, convertedIn.Labels, selfRegID)
->>>>>>> bad45e9c
 	if err != nil {
 		return nil, err
 	}
