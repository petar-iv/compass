package label_test

import (
	"context"
	"database/sql"
	"encoding/json"
	"fmt"
	"regexp"
	"testing"

	"github.com/kyma-incubator/compass/components/director/pkg/str"

	"github.com/stretchr/testify/mock"

	"github.com/kyma-incubator/compass/components/director/internal/repo/testdb"

	"github.com/DATA-DOG/go-sqlmock"
	"github.com/kyma-incubator/compass/components/director/internal/domain/label"
	"github.com/kyma-incubator/compass/components/director/internal/domain/label/automock"
	"github.com/kyma-incubator/compass/components/director/internal/model"
	"github.com/kyma-incubator/compass/components/director/pkg/persistence"
	"github.com/pkg/errors"
	"github.com/stretchr/testify/assert"
	"github.com/stretchr/testify/require"
)

func TestRepository_Upsert(t *testing.T) {
	t.Run("Success - Label for Runtime", func(t *testing.T) {
		// GIVEN
		objType := model.RuntimeLabelableObject
		objID := "foo"
		key := "test"
		value := "test"
		tnt := "tenant"

		labelModel := model.Label{
			ID:         "foo",
			ObjectType: objType,
			ObjectID:   objID,
			Tenant:     tnt,
			Key:        key,
			Value:      value,
		}
		labelEntity := label.Entity{
			Key:              key,
			Value:            value,
			TenantID:         tnt,
			ID:               "foo",
			AppID:            sql.NullString{},
			RuntimeContextID: sql.NullString{},
			RuntimeID: sql.NullString{
				String: objID,
				Valid:  true,
			},
			BundleInstanceAuthId: sql.NullString{},
		}

		mockConverter := &automock.Converter{}
		mockConverter.On("ToEntity", labelModel).Return(labelEntity, nil).Once()
		defer mockConverter.AssertExpectations(t)

		labelRepo := label.NewRepository(mockConverter)

		db, dbMock := testdb.MockDatabase(t)
		defer dbMock.AssertExpectations(t)

		escapedQuery := regexp.QuoteMeta(`INSERT INTO public.labels ( id, tenant_id, app_id, runtime_id, bundle_instance_auth_id, runtime_context_id, key, value ) VALUES ( ?, ?, ?, ?, ?, ?, ?, ? ) ON CONFLICT ( tenant_id, coalesce(app_id, '00000000-0000-0000-0000-000000000000'), coalesce(runtime_id, '00000000-0000-0000-0000-000000000000'), coalesce(bundle_instance_auth_id, '00000000-0000-0000-0000-000000000000'), coalesce(runtime_context_id, '00000000-0000-0000-0000-000000000000'), key ) DO UPDATE SET value=EXCLUDED.value`)
		dbMock.ExpectExec(escapedQuery).WithArgs(labelEntity.ID, labelEntity.TenantID, labelEntity.AppID, labelEntity.RuntimeID, labelEntity.BundleInstanceAuthId, labelEntity.RuntimeContextID, labelEntity.Key, labelEntity.Value).WillReturnResult(sqlmock.NewResult(1, 1))

		ctx := context.TODO()
		ctx = persistence.SaveToContext(ctx, db)
		// WHEN
		err := labelRepo.Upsert(ctx, &labelModel)
		// THEN
		require.NoError(t, err)
	})

	t.Run("Success - Label for Runtime Context", func(t *testing.T) {
		// GIVEN
		objType := model.RuntimeContextLabelableObject
		objID := "foo"
		key := "test"
		value := "test"
		tnt := "tenant"

		labelModel := model.Label{
			ID:         "foo",
			ObjectType: objType,
			ObjectID:   objID,
			Tenant:     tnt,
			Key:        key,
			Value:      value,
		}
		labelEntity := label.Entity{
			Key:       key,
			Value:     value,
			TenantID:  tnt,
			ID:        "foo",
			AppID:     sql.NullString{},
			RuntimeID: sql.NullString{},
			RuntimeContextID: sql.NullString{
				String: objID,
				Valid:  true,
			},
			BundleInstanceAuthId: sql.NullString{},
		}

		mockConverter := &automock.Converter{}
		mockConverter.On("ToEntity", labelModel).Return(labelEntity, nil).Once()
		defer mockConverter.AssertExpectations(t)

		labelRepo := label.NewRepository(mockConverter)

		db, dbMock := testdb.MockDatabase(t)
		defer dbMock.AssertExpectations(t)

		escapedQuery := regexp.QuoteMeta(`INSERT INTO public.labels ( id, tenant_id, app_id, runtime_id, bundle_instance_auth_id, runtime_context_id, key, value ) VALUES ( ?, ?, ?, ?, ?, ?, ?, ? ) ON CONFLICT ( tenant_id, coalesce(app_id, '00000000-0000-0000-0000-000000000000'), coalesce(runtime_id, '00000000-0000-0000-0000-000000000000'), coalesce(bundle_instance_auth_id, '00000000-0000-0000-0000-000000000000'), coalesce(runtime_context_id, '00000000-0000-0000-0000-000000000000'), key ) DO UPDATE SET value=EXCLUDED.value`)
		dbMock.ExpectExec(escapedQuery).WithArgs(labelEntity.ID, labelEntity.TenantID, labelEntity.AppID, labelEntity.RuntimeID, labelEntity.BundleInstanceAuthId, labelEntity.RuntimeContextID, labelEntity.Key, labelEntity.Value).WillReturnResult(sqlmock.NewResult(1, 1))

		ctx := context.TODO()
		ctx = persistence.SaveToContext(ctx, db)
		// WHEN
		err := labelRepo.Upsert(ctx, &labelModel)
		// THEN
		require.NoError(t, err)
	})

	t.Run("Success - Label for Application", func(t *testing.T) {
		// GIVEN
		objType := model.ApplicationLabelableObject
		objID := "foo"
		key := "test"
		value := "test"
		tnt := "tenant"

		labelModel := model.Label{
			ID:         "foo",
			ObjectType: objType,
			ObjectID:   objID,
			Tenant:     tnt,
			Key:        key,
			Value:      value,
		}
		labelEntity := label.Entity{
			Key:              key,
			Value:            value,
			TenantID:         tnt,
			ID:               "foo",
			RuntimeID:        sql.NullString{},
			RuntimeContextID: sql.NullString{},
			AppID: sql.NullString{
				String: objID,
				Valid:  true,
			},
			BundleInstanceAuthId: sql.NullString{},
		}

		mockConverter := &automock.Converter{}
		mockConverter.On("ToEntity", labelModel).Return(labelEntity, nil).Once()
		defer mockConverter.AssertExpectations(t)

		labelRepo := label.NewRepository(mockConverter)

		db, dbMock := testdb.MockDatabase(t)
		defer dbMock.AssertExpectations(t)

		escapedQuery := regexp.QuoteMeta(`INSERT INTO public.labels ( id, tenant_id, app_id, runtime_id, bundle_instance_auth_id, runtime_context_id, key, value ) VALUES ( ?, ?, ?, ?, ?, ?, ?, ? ) ON CONFLICT ( tenant_id, coalesce(app_id, '00000000-0000-0000-0000-000000000000'), coalesce(runtime_id, '00000000-0000-0000-0000-000000000000'), coalesce(bundle_instance_auth_id, '00000000-0000-0000-0000-000000000000'), coalesce(runtime_context_id, '00000000-0000-0000-0000-000000000000'), key ) DO UPDATE SET value=EXCLUDED.value`)
		dbMock.ExpectExec(escapedQuery).WithArgs(labelEntity.ID, labelEntity.TenantID, labelEntity.AppID, labelEntity.RuntimeID, labelEntity.BundleInstanceAuthId, labelEntity.RuntimeContextID, labelEntity.Key, labelEntity.Value).WillReturnResult(sqlmock.NewResult(1, 1))

		ctx := context.TODO()
		ctx = persistence.SaveToContext(ctx, db)
		// WHEN
		err := labelRepo.Upsert(ctx, &labelModel)
		// THEN
		require.NoError(t, err)
	})

	t.Run("Error - Operation", func(t *testing.T) {
		// GIVEN
		objType := model.ApplicationLabelableObject
		objID := "foo"
		key := "test"
		value := "test"
		tnt := "tenant"
		testErr := errors.New("Test error")

		labelModel := model.Label{
			ID:         "foo",
			ObjectType: objType,
			ObjectID:   objID,
			Tenant:     tnt,
			Key:        key,
			Value:      value,
		}
		labelEntity := label.Entity{
			Key:              key,
			Value:            value,
			TenantID:         tnt,
			ID:               "foo",
			RuntimeID:        sql.NullString{},
			RuntimeContextID: sql.NullString{},
			AppID: sql.NullString{
				String: objID,
				Valid:  true,
			},
			BundleInstanceAuthId: sql.NullString{},
		}

		mockConverter := &automock.Converter{}
		mockConverter.On("ToEntity", labelModel).Return(labelEntity, nil).Once()
		defer mockConverter.AssertExpectations(t)

		labelRepo := label.NewRepository(mockConverter)

		db, dbMock := testdb.MockDatabase(t)
		defer dbMock.AssertExpectations(t)

		escapedQuery := regexp.QuoteMeta(`INSERT INTO public.labels ( id, tenant_id, app_id, runtime_id, bundle_instance_auth_id, runtime_context_id, key, value ) VALUES ( ?, ?, ?, ?, ?, ?, ?, ? ) ON CONFLICT ( tenant_id, coalesce(app_id, '00000000-0000-0000-0000-000000000000'), coalesce(runtime_id, '00000000-0000-0000-0000-000000000000'), coalesce(bundle_instance_auth_id, '00000000-0000-0000-0000-000000000000'), coalesce(runtime_context_id, '00000000-0000-0000-0000-000000000000'), key ) DO UPDATE SET value=EXCLUDED.value`)
		dbMock.ExpectExec(escapedQuery).WithArgs(labelEntity.ID, labelEntity.TenantID, labelEntity.AppID, labelEntity.RuntimeID, labelEntity.BundleInstanceAuthId, labelEntity.RuntimeContextID, labelEntity.Key, labelEntity.Value).WillReturnError(testErr)

		ctx := context.TODO()
		ctx = persistence.SaveToContext(ctx, db)
		// WHEN
		err := labelRepo.Upsert(ctx, &labelModel)
		// THEN
		require.Error(t, err)
		assert.EqualError(t, err, "Internal Server Error: Unexpected error while executing SQL query")
	})

	t.Run("Error - nil label", func(t *testing.T) {
		// GIVEN
		ctx := context.TODO()
		mockConverter := &automock.Converter{}
		defer mockConverter.AssertExpectations(t)
		labelRepo := label.NewRepository(mockConverter)
		// WHEN
		err := labelRepo.Upsert(ctx, nil)
		// THEN
		require.Error(t, err)
		assert.EqualError(t, err, "Internal Server Error: item can not be empty")
	})

	t.Run("Error - conversion error", func(t *testing.T) {
		// GIVEN
		ctx := context.TODO()
		mockConverter := &automock.Converter{}
		mockConverter.On("ToEntity", mock.Anything).Return(label.Entity{}, errors.New("conversion error")).Once()
		defer mockConverter.AssertExpectations(t)
		labelRepo := label.NewRepository(mockConverter)
		labelModel := model.Label{
			ID: "foo",
		}
		// WHEN
		err := labelRepo.Upsert(ctx, &labelModel)
		// THEN
		require.Error(t, err)
		assert.EqualError(t, err, "while creating label entity from model: conversion error")
	})
}

func TestRepository_GetByKey(t *testing.T) {
	t.Run("Success - Label for Runtime", func(t *testing.T) {
		// GIVEN
		objType := model.RuntimeLabelableObject
		objID := "foo"
		key := "test"
		value := "lorem ipsum"
		tnt := "tenant"
		id := "id"

		expected := &model.Label{
			ObjectType: objType,
			ObjectID:   objID,
			Value:      value,
			Key:        key,
			Tenant:     tnt,
			ID:         id,
		}

		mockConverter := &automock.Converter{}
		defer mockConverter.AssertExpectations(t)
		mockConverter.On("FromEntity",
			label.Entity{ID: id, TenantID: tnt, Key: key, Value: value, RuntimeID: sql.NullString{Valid: true, String: objID}}).Return(
			model.Label{
				ID:         id,
				Tenant:     tnt,
				Key:        key,
				ObjectID:   objID,
				ObjectType: objType,
				Value:      value}, nil).Once()

		labelRepo := label.NewRepository(mockConverter)

		db, dbMock := testdb.MockDatabase(t)
		defer dbMock.AssertExpectations(t)

<<<<<<< HEAD
		escapedQuery := regexp.QuoteMeta(`SELECT id, tenant_id, app_id, runtime_id, bundle_instance_auth_id, runtime_context_id, key, value FROM public.labels WHERE key = $1 AND runtime_id = $2 AND tenant_id = $3`)
=======
		escapedQuery := regexp.QuoteMeta(fmt.Sprintf(`SELECT id, tenant_id, app_id, runtime_id, runtime_context_id, key, value FROM public.labels WHERE %s AND key = $2 AND runtime_id = $3`, fixUnescapedTenantIsolationSubquery()))
>>>>>>> 3ee3c04c
		mockedRows := sqlmock.NewRows([]string{"id", "tenant_id", "key", "value", "app_id", "runtime_id", "runtime_context_id"}).AddRow(id, tnt, key, value, nil, objID, nil)
		dbMock.ExpectQuery(escapedQuery).WithArgs(tnt, key, sql.NullString{Valid: true, String: objID}).WillReturnRows(mockedRows)

		ctx := context.TODO()
		ctx = persistence.SaveToContext(ctx, db)
		// WHEN
		actual, err := labelRepo.GetByKey(ctx, tnt, objType, objID, key)
		// THEN
		require.NoError(t, err)
		assert.Equal(t, expected, actual)
		assert.Equal(t, value, actual.Value)
	})

	t.Run("Success - Label for Runtime Context", func(t *testing.T) {
		// GIVEN
		objType := model.RuntimeContextLabelableObject
		objID := "foo"
		key := "test"
		value := "lorem ipsum"
		tnt := "tenant"
		id := "id"

		expected := &model.Label{
			ObjectType: objType,
			ObjectID:   objID,
			Value:      value,
			Key:        key,
			Tenant:     tnt,
			ID:         id,
		}

		mockConverter := &automock.Converter{}
		defer mockConverter.AssertExpectations(t)
		mockConverter.On("FromEntity",
			label.Entity{ID: id, TenantID: tnt, Key: key, Value: value, RuntimeContextID: sql.NullString{Valid: true, String: objID}}).Return(
			model.Label{
				ID:         id,
				Tenant:     tnt,
				Key:        key,
				ObjectID:   objID,
				ObjectType: objType,
				Value:      value}, nil).Once()

		labelRepo := label.NewRepository(mockConverter)

		db, dbMock := testdb.MockDatabase(t)
		defer dbMock.AssertExpectations(t)

<<<<<<< HEAD
		escapedQuery := regexp.QuoteMeta(`SELECT id, tenant_id, app_id, runtime_id, bundle_instance_auth_id, runtime_context_id, key, value FROM public.labels WHERE key = $1 AND runtime_context_id = $2 AND tenant_id = $3`)
=======
		escapedQuery := regexp.QuoteMeta(fmt.Sprintf(`SELECT id, tenant_id, app_id, runtime_id, runtime_context_id, key, value FROM public.labels WHERE %s AND key = $2 AND runtime_context_id = $3`, fixUnescapedTenantIsolationSubquery()))
>>>>>>> 3ee3c04c
		mockedRows := sqlmock.NewRows([]string{"id", "tenant_id", "key", "value", "app_id", "runtime_id", "runtime_context_id"}).AddRow(id, tnt, key, value, nil, nil, objID)
		dbMock.ExpectQuery(escapedQuery).WithArgs(tnt, key, sql.NullString{Valid: true, String: objID}).WillReturnRows(mockedRows)

		ctx := context.TODO()
		ctx = persistence.SaveToContext(ctx, db)
		// WHEN
		actual, err := labelRepo.GetByKey(ctx, tnt, objType, objID, key)
		// THEN
		require.NoError(t, err)
		assert.Equal(t, expected, actual)
		assert.Equal(t, value, actual.Value)
	})

	t.Run("Success - Label for Application", func(t *testing.T) {
		// GIVEN
		objType := model.ApplicationLabelableObject
		objID := "foo"
		key := "test"
		value := "lorem ipsum"
		tnt := "tenant"
		id := "id"

		mockConverter := &automock.Converter{}
		expected := &model.Label{
			ObjectType: objType,
			ObjectID:   objID,
			Value:      value,
			Key:        key,
			Tenant:     tnt,
			ID:         id,
		}
		mockConverter.On("FromEntity",
			label.Entity{ID: id, TenantID: tnt, Key: key, Value: value, AppID: sql.NullString{Valid: true, String: objID}}).Return(
			model.Label{
				ID:         id,
				Tenant:     tnt,
				Key:        key,
				ObjectID:   objID,
				ObjectType: objType,
				Value:      value}, nil).Once()

		defer mockConverter.AssertExpectations(t)

		labelRepo := label.NewRepository(mockConverter)

		db, dbMock := testdb.MockDatabase(t)
		defer dbMock.AssertExpectations(t)

<<<<<<< HEAD
		escapedQuery := regexp.QuoteMeta(`SELECT id, tenant_id, app_id, runtime_id, bundle_instance_auth_id, runtime_context_id, key, value FROM public.labels WHERE key = $1 AND app_id = $2 AND tenant_id = $3`)
=======
		escapedQuery := regexp.QuoteMeta(fmt.Sprintf(`SELECT id, tenant_id, app_id, runtime_id, runtime_context_id, key, value FROM public.labels WHERE %s AND key = $2 AND app_id = $3`, fixUnescapedTenantIsolationSubquery()))
>>>>>>> 3ee3c04c
		mockedRows := sqlmock.NewRows([]string{"id", "tenant_id", "key", "value", "app_id", "runtime_id", "runtime_context_id"}).AddRow(id, tnt, key, value, objID, nil, nil)
		dbMock.ExpectQuery(escapedQuery).WithArgs(tnt, key, sql.NullString{Valid: true, String: objID}).WillReturnRows(mockedRows)

		ctx := context.TODO()
		ctx = persistence.SaveToContext(ctx, db)
		// WHEN
		actual, err := labelRepo.GetByKey(ctx, tnt, objType, objID, key)
		// THEN
		require.NoError(t, err)
		assert.Equal(t, expected, actual)
		assert.Equal(t, value, actual.Value)
	})

	t.Run("Error - Doesn't exist", func(t *testing.T) {
		// GIVEN
		mockConverter := &automock.Converter{}
		defer mockConverter.AssertExpectations(t)

		objType := model.ApplicationLabelableObject
		objID := "foo"
		key := "test"
		tnt := "tenant"
		labelRepo := label.NewRepository(mockConverter)

		db, dbMock := testdb.MockDatabase(t)
		defer dbMock.AssertExpectations(t)

<<<<<<< HEAD
		escapedQuery := regexp.QuoteMeta(`SELECT id, tenant_id, app_id, runtime_id, bundle_instance_auth_id, runtime_context_id, key, value FROM public.labels WHERE key = $1 AND app_id = $2 AND tenant_id = $3`)
=======
		escapedQuery := regexp.QuoteMeta(fmt.Sprintf(`SELECT id, tenant_id, app_id, runtime_id, runtime_context_id, key, value FROM public.labels WHERE %s AND key = $2 AND app_id = $3`, fixUnescapedTenantIsolationSubquery()))
>>>>>>> 3ee3c04c
		mockedRows := sqlmock.NewRows([]string{"id", "tenant_id", "key", "value", "app_id", "runtime_id", "runtime_context_id"})
		dbMock.ExpectQuery(escapedQuery).WithArgs(tnt, key, sql.NullString{Valid: true, String: objID}).WillReturnRows(mockedRows)

		ctx := context.TODO()
		ctx = persistence.SaveToContext(ctx, db)
		// WHEN
		_, err := labelRepo.GetByKey(ctx, tnt, objType, objID, key)
		// THEN
		require.Error(t, err)
		require.Contains(t, err.Error(), "not found")
	})

	t.Run("Error - Select error", func(t *testing.T) {
		// GIVEN
		objType := model.ApplicationLabelableObject
		objID := "foo"
		key := "test"
		tnt := "tenant"

		labelRepo := label.NewRepository(nil)
		db, dbMock := testdb.MockDatabase(t)
		defer dbMock.AssertExpectations(t)

<<<<<<< HEAD
		escapedQuery := regexp.QuoteMeta(`SELECT id, tenant_id, app_id, runtime_id, bundle_instance_auth_id, runtime_context_id, key, value FROM public.labels WHERE key = $1 AND app_id = $2 AND tenant_id = $3`)
		dbMock.ExpectQuery(escapedQuery).WithArgs(key, sql.NullString{Valid: true, String: objID}, tnt).WillReturnError(errors.New("persistence error"))
=======
		escapedQuery := regexp.QuoteMeta(fmt.Sprintf(`SELECT id, tenant_id, app_id, runtime_id, runtime_context_id, key, value FROM public.labels WHERE %s AND key = $2 AND app_id = $3`, fixUnescapedTenantIsolationSubquery()))
		dbMock.ExpectQuery(escapedQuery).WithArgs(tnt, key, sql.NullString{Valid: true, String: objID}).WillReturnError(errors.New("persistence error"))
>>>>>>> 3ee3c04c

		ctx := context.TODO()
		ctx = persistence.SaveToContext(ctx, db)
		// WHEN
		_, err := labelRepo.GetByKey(ctx, tnt, objType, objID, key)
		// THEN
		require.Error(t, err)
		require.Contains(t, err.Error(), "Unexpected error while executing SQL query")
	})

	t.Run("Error - Missing persistence", func(t *testing.T) {
		// GIVEN
		labelRepo := label.NewRepository(nil)
		objType := model.RuntimeLabelableObject
		objID := "foo"

		// WHEN
		_, err := labelRepo.GetByKey(context.TODO(), "tenant", objType, objID, "key")
		// THEN
		require.Error(t, err)
		require.Contains(t, err.Error(), "unable to fetch database from context")
	})
}

func TestRepository_ListForObject(t *testing.T) {
	t.Run("Success - Label for Runtime", func(t *testing.T) {
		// GIVEN
		objType := model.RuntimeLabelableObject
		objID := "foo"
		tnt := "tenant"

		inputItems := []label.Entity{
			{ID: "1", TenantID: tnt, Key: "foo", Value: "test1", RuntimeID: sql.NullString{Valid: true, String: objID}},
			{ID: "2", TenantID: tnt, Key: "bar", Value: "test2", RuntimeID: sql.NullString{Valid: true, String: objID}},
		}
		expected := map[string]*model.Label{
			"foo": {ID: "1", Tenant: tnt, Key: "foo", Value: "test1", ObjectType: objType, ObjectID: objID},
			"bar": {ID: "2", Tenant: tnt, Key: "bar", Value: "test2", ObjectType: objType, ObjectID: objID},
		}

		mockConverter := &automock.Converter{}
		defer mockConverter.AssertExpectations(t)
		for _, entity := range inputItems {
			mockConverter.On("FromEntity", entity).Return(*expected[entity.Key], nil).Once()
		}

		labelRepo := label.NewRepository(mockConverter)

		db, dbMock := testdb.MockDatabase(t)
		defer dbMock.AssertExpectations(t)

<<<<<<< HEAD
		escapedQuery := regexp.QuoteMeta(`SELECT id, tenant_id, app_id, runtime_id, bundle_instance_auth_id, runtime_context_id, key, value FROM public.labels WHERE runtime_id = $1 AND tenant_id = $2`)
=======
		escapedQuery := regexp.QuoteMeta(fmt.Sprintf(`SELECT id, tenant_id, app_id, runtime_id, runtime_context_id, key, value FROM public.labels WHERE %s AND runtime_id = $2`, fixUnescapedTenantIsolationSubquery()))
>>>>>>> 3ee3c04c
		mockedRows := sqlmock.NewRows([]string{"id", "tenant_id", "key", "value", "app_id", "runtime_id", "runtime_context_id"}).
			AddRow("1", tnt, "foo", "test1", nil, objID, nil).
			AddRow("2", tnt, "bar", "test2", nil, objID, nil)
		dbMock.ExpectQuery(escapedQuery).WithArgs(tnt, sql.NullString{Valid: true, String: objID}).WillReturnRows(mockedRows)

		ctx := context.TODO()
		ctx = persistence.SaveToContext(ctx, db)
		// WHEN
		actual, err := labelRepo.ListForObject(ctx, tnt, objType, objID)
		// THEN
		require.NoError(t, err)
		assert.Equal(t, expected, actual)
	})

	t.Run("Success - Label for Runtime Context", func(t *testing.T) {
		// GIVEN
		objType := model.RuntimeContextLabelableObject
		objID := "foo"
		tnt := "tenant"

		inputItems := []label.Entity{
			{ID: "1", TenantID: tnt, Key: "foo", Value: "test1", RuntimeContextID: sql.NullString{Valid: true, String: objID}},
			{ID: "2", TenantID: tnt, Key: "bar", Value: "test2", RuntimeContextID: sql.NullString{Valid: true, String: objID}},
		}
		expected := map[string]*model.Label{
			"foo": {ID: "1", Tenant: tnt, Key: "foo", Value: "test1", ObjectType: objType, ObjectID: objID},
			"bar": {ID: "2", Tenant: tnt, Key: "bar", Value: "test2", ObjectType: objType, ObjectID: objID},
		}

		mockConverter := &automock.Converter{}
		defer mockConverter.AssertExpectations(t)
		for _, entity := range inputItems {
			mockConverter.On("FromEntity", entity).Return(*expected[entity.Key], nil).Once()
		}

		labelRepo := label.NewRepository(mockConverter)

		db, dbMock := testdb.MockDatabase(t)
		defer dbMock.AssertExpectations(t)

<<<<<<< HEAD
		escapedQuery := regexp.QuoteMeta(`SELECT id, tenant_id, app_id, runtime_id, bundle_instance_auth_id, runtime_context_id, key, value FROM public.labels WHERE runtime_context_id = $1 AND tenant_id = $2`)
=======
		escapedQuery := regexp.QuoteMeta(fmt.Sprintf(`SELECT id, tenant_id, app_id, runtime_id, runtime_context_id, key, value FROM public.labels WHERE %s AND runtime_context_id = $2`, fixUnescapedTenantIsolationSubquery()))
>>>>>>> 3ee3c04c
		mockedRows := sqlmock.NewRows([]string{"id", "tenant_id", "key", "value", "app_id", "runtime_id", "runtime_context_id"}).
			AddRow("1", tnt, "foo", "test1", nil, nil, objID).
			AddRow("2", tnt, "bar", "test2", nil, nil, objID)
		dbMock.ExpectQuery(escapedQuery).WithArgs(tnt, sql.NullString{Valid: true, String: objID}).WillReturnRows(mockedRows)

		ctx := context.TODO()
		ctx = persistence.SaveToContext(ctx, db)
		// WHEN
		actual, err := labelRepo.ListForObject(ctx, tnt, objType, objID)
		// THEN
		require.NoError(t, err)
		assert.Equal(t, expected, actual)
	})

	t.Run("Success - Label for Application", func(t *testing.T) {
		// GIVEN
		objType := model.ApplicationLabelableObject
		objID := "foo"
		tnt := "tenant"

		inputItems := []label.Entity{
			{ID: "1", TenantID: tnt, Key: "foo", Value: "test1", AppID: sql.NullString{Valid: true, String: objID}},
			{ID: "2", TenantID: tnt, Key: "bar", Value: "test2", AppID: sql.NullString{Valid: true, String: objID}},
		}
		expected := map[string]*model.Label{
			"foo": {ID: "1", Tenant: tnt, Key: "foo", Value: "test1", ObjectType: objType, ObjectID: objID},
			"bar": {ID: "2", Tenant: tnt, Key: "bar", Value: "test2", ObjectType: objType, ObjectID: objID},
		}

		mockConverter := &automock.Converter{}
		defer mockConverter.AssertExpectations(t)
		for _, entity := range inputItems {
			mockConverter.On("FromEntity", entity).Return(*expected[entity.Key], nil).Once()
		}

		labelRepo := label.NewRepository(mockConverter)

		db, dbMock := testdb.MockDatabase(t)
		defer dbMock.AssertExpectations(t)

<<<<<<< HEAD
		escapedQuery := regexp.QuoteMeta(`SELECT id, tenant_id, app_id, runtime_id, bundle_instance_auth_id, runtime_context_id, key, value FROM public.labels WHERE app_id = $1 AND tenant_id = $2`)
=======
		escapedQuery := regexp.QuoteMeta(fmt.Sprintf(`SELECT id, tenant_id, app_id, runtime_id, runtime_context_id, key, value FROM public.labels WHERE %s AND app_id = $2`, fixUnescapedTenantIsolationSubquery()))
>>>>>>> 3ee3c04c
		mockedRows := sqlmock.NewRows([]string{"id", "tenant_id", "key", "value", "app_id", "runtime_id", "runtime_context_id"}).
			AddRow("1", tnt, "foo", "test1", objID, nil, nil).
			AddRow("2", tnt, "bar", "test2", objID, nil, nil)
		dbMock.ExpectQuery(escapedQuery).WithArgs(tnt, sql.NullString{Valid: true, String: objID}).WillReturnRows(mockedRows)

		ctx := context.TODO()
		ctx = persistence.SaveToContext(ctx, db)

		// WHEN
		actual, err := labelRepo.ListForObject(ctx, tnt, objType, objID)
		// THEN
		require.NoError(t, err)
		assert.Equal(t, expected, actual)
	})

	t.Run("Error - Doesn't exist", func(t *testing.T) {
		// GIVEN
		objType := model.ApplicationLabelableObject
		objID := "foo"
		tnt := "tenant"

		mockConverter := &automock.Converter{}
		defer mockConverter.AssertExpectations(t)

		labelRepo := label.NewRepository(mockConverter)

		db, dbMock := testdb.MockDatabase(t)
		defer dbMock.AssertExpectations(t)

<<<<<<< HEAD
		escapedQuery := regexp.QuoteMeta(`SELECT id, tenant_id, app_id, runtime_id, bundle_instance_auth_id, runtime_context_id, key, value FROM public.labels WHERE app_id = $1 AND tenant_id = $2`)
=======
		escapedQuery := regexp.QuoteMeta(fmt.Sprintf(`SELECT id, tenant_id, app_id, runtime_id, runtime_context_id, key, value FROM public.labels WHERE %s AND app_id = $2`, fixUnescapedTenantIsolationSubquery()))
>>>>>>> 3ee3c04c
		mockedRows := sqlmock.NewRows([]string{"id", "tenant_id", "key", "value", "app_id", "runtime_id", "runtime_context_id"})
		dbMock.ExpectQuery(escapedQuery).WithArgs(tnt, sql.NullString{Valid: true, String: objID}).WillReturnRows(mockedRows)

		ctx := context.TODO()
		ctx = persistence.SaveToContext(ctx, db)
		// WHEN
		actual, err := labelRepo.ListForObject(ctx, tnt, objType, objID)
		// THEN
		require.NoError(t, err)
		assert.Empty(t, actual)
	})

	t.Run("Error - Select error", func(t *testing.T) {
		// GIVEN
		objType := model.ApplicationLabelableObject
		objID := "foo"
		tnt := "tenant"

		labelRepo := label.NewRepository(nil)
		db, dbMock := testdb.MockDatabase(t)
		defer dbMock.AssertExpectations(t)

<<<<<<< HEAD
		escapedQuery := regexp.QuoteMeta(`SELECT id, tenant_id, app_id, runtime_id, bundle_instance_auth_id, runtime_context_id, key, value FROM public.labels WHERE app_id = $1 AND tenant_id = $2`)
		dbMock.ExpectQuery(escapedQuery).WithArgs(sql.NullString{Valid: true, String: objID}, tnt).WillReturnError(errors.New("persistence error"))
=======
		escapedQuery := regexp.QuoteMeta(fmt.Sprintf(`SELECT id, tenant_id, app_id, runtime_id, runtime_context_id, key, value FROM public.labels WHERE %s AND app_id = $2`, fixUnescapedTenantIsolationSubquery()))
		dbMock.ExpectQuery(escapedQuery).WithArgs(tnt, sql.NullString{Valid: true, String: objID}).WillReturnError(errors.New("persistence error"))
>>>>>>> 3ee3c04c

		ctx := context.TODO()
		ctx = persistence.SaveToContext(ctx, db)
		// WHEN
		_, err := labelRepo.ListForObject(ctx, tnt, objType, objID)
		// THEN
		require.Error(t, err)
		require.Contains(t, err.Error(), "Unexpected error while executing SQL query")
	})

	t.Run("Error - Missing persistence", func(t *testing.T) {
		// GIVEN
		labelRepo := label.NewRepository(nil)
		objType := model.RuntimeLabelableObject
		objID := "foo"

		// WHEN
		_, err := labelRepo.ListForObject(context.TODO(), "tenant", objType, objID)
		// THEN
		require.Error(t, err)
		require.Contains(t, err.Error(), "unable to fetch database from context")
	})

	t.Run("Error - conversion from entities", func(t *testing.T) {
		// GIVEN
		objType := model.RuntimeLabelableObject
		objID := "foo"
		tnt := "tenant"
		testErr := errors.New("test error")

		mockConverter := &automock.Converter{}
		defer mockConverter.AssertExpectations(t)
		mockConverter.On("FromEntity", mock.Anything).Return(model.Label{}, testErr).Once()

		labelRepo := label.NewRepository(mockConverter)

		db, dbMock := testdb.MockDatabase(t)
		defer dbMock.AssertExpectations(t)

		escapedQuery := regexp.QuoteMeta(`SELECT id, tenant_id, app_id, runtime_id, bundle_instance_auth_id, runtime_context_id, key, value FROM public.labels WHERE runtime_id = $1 AND tenant_id = $2`)
		mockedRows := sqlmock.NewRows([]string{"id", "tenant_id", "key", "value", "app_id", "runtime_id", "runtime_context_id"}).
			AddRow("1", tnt, "foo", "test1", nil, objID, nil).
			AddRow("2", tnt, "bar", "test2", nil, objID, nil)
		dbMock.ExpectQuery(escapedQuery).WithArgs(sql.NullString{Valid: true, String: objID}, tnt).WillReturnRows(mockedRows)

		ctx := context.TODO()
		ctx = persistence.SaveToContext(ctx, db)
		// WHEN
		actual, err := labelRepo.ListForObject(ctx, tnt, objType, objID)
		// THEN
		require.Error(t, err)
		assert.Nil(t, actual)
	})
}

func TestRepository_ListByKey(t *testing.T) {
	t.Run("Success - Label for Application, Runtime and Runtime Context", func(t *testing.T) {
		// GIVEN
		tnt := "tenant"
		labelKey := "foo"
		objType := model.RuntimeLabelableObject
		rtmObjID := "foo"
		rtmCtxObjID := "foo"
		appObjID := "bar"
		inputItems := []label.Entity{
			{ID: "1", TenantID: tnt, Key: labelKey, Value: "test1", RuntimeID: sql.NullString{Valid: true, String: rtmObjID}},
			{ID: "2", TenantID: tnt, Key: labelKey, Value: "test2", AppID: sql.NullString{Valid: true, String: appObjID}},
			{ID: "3", TenantID: tnt, Key: labelKey, Value: "test3", RuntimeContextID: sql.NullString{Valid: true, String: rtmCtxObjID}},
		}
		expected := []model.Label{
			{ID: "1", Tenant: tnt, Key: labelKey, Value: "test1", ObjectType: objType, ObjectID: rtmObjID},
			{ID: "2", Tenant: tnt, Key: labelKey, Value: "test2", ObjectType: model.ApplicationLabelableObject, ObjectID: appObjID},
			{ID: "3", Tenant: tnt, Key: labelKey, Value: "test3", ObjectType: model.RuntimeContextLabelableObject, ObjectID: rtmCtxObjID},
		}

		mockConverter := &automock.Converter{}
		defer mockConverter.AssertExpectations(t)
		mockConverter.On("MultipleFromEntities", matchInputEntities(inputItems)).Return(expected, nil).Once()

		labelRepo := label.NewRepository(mockConverter)

		db, dbMock := testdb.MockDatabase(t)
		defer dbMock.AssertExpectations(t)

<<<<<<< HEAD
		escapedQuery := regexp.QuoteMeta(`SELECT id, tenant_id, app_id, runtime_id, bundle_instance_auth_id, runtime_context_id, key, value FROM public.labels WHERE key = $1 AND tenant_id = $2`)
=======
		escapedQuery := regexp.QuoteMeta(fmt.Sprintf(`SELECT id, tenant_id, app_id, runtime_id, runtime_context_id, key, value FROM public.labels WHERE %s AND key = $2`, fixUnescapedTenantIsolationSubquery()))
>>>>>>> 3ee3c04c
		mockedRows := sqlmock.NewRows([]string{"id", "tenant_id", "key", "value", "app_id", "runtime_id", "runtime_context_id"}).
			AddRow("1", tnt, labelKey, "test1", nil, rtmObjID, nil).
			AddRow("2", tnt, labelKey, "test2", appObjID, nil, nil).
			AddRow("3", tnt, labelKey, "test3", nil, nil, rtmCtxObjID)
		dbMock.ExpectQuery(escapedQuery).WithArgs(tnt, labelKey).WillReturnRows(mockedRows)

		ctx := context.TODO()
		ctx = persistence.SaveToContext(ctx, db)
		// WHEN
		actual, err := labelRepo.ListByKey(ctx, tnt, labelKey)
		// THEN
		require.NoError(t, err)
		assert.ElementsMatch(t, expected, actual)
	})

	t.Run("Empty label", func(t *testing.T) {
		// GIVEN
		tnt := "tenant"

		mockConverter := &automock.Converter{}

		defer mockConverter.AssertExpectations(t)
		mockConverter.On("MultipleFromEntities", matchInputEntities([]label.Entity{})).Return([]model.Label{}, nil)
		labelRepo := label.NewRepository(mockConverter)

		db, dbMock := testdb.MockDatabase(t)
		defer dbMock.AssertExpectations(t)

<<<<<<< HEAD
		escapedQuery := regexp.QuoteMeta(`SELECT id, tenant_id, app_id, runtime_id, bundle_instance_auth_id, runtime_context_id, key, value FROM public.labels WHERE key = $1 AND tenant_id = $2`)
=======
		escapedQuery := regexp.QuoteMeta(fmt.Sprintf(`SELECT id, tenant_id, app_id, runtime_id, runtime_context_id, key, value FROM public.labels WHERE %s AND key = $2`, fixUnescapedTenantIsolationSubquery()))
>>>>>>> 3ee3c04c
		mockedRows := sqlmock.NewRows([]string{"id", "tenant_id", "key", "value", "app_id", "runtime_id", "runtime_context_id"})
		dbMock.ExpectQuery(escapedQuery).WithArgs(tnt, "key").WillReturnRows(mockedRows)

		ctx := context.TODO()
		ctx = persistence.SaveToContext(ctx, db)
		// WHEN
		actual, err := labelRepo.ListByKey(ctx, tnt, "key")
		// THEN
		require.NoError(t, err)
		assert.Empty(t, actual)
	})

	t.Run("Error - Select error", func(t *testing.T) {
		// GIVEN
		tnt := "tenant"

		labelRepo := label.NewRepository(nil)
		db, dbMock := testdb.MockDatabase(t)
		defer dbMock.AssertExpectations(t)

<<<<<<< HEAD
		escapedQuery := regexp.QuoteMeta(`SELECT id, tenant_id, app_id, runtime_id, bundle_instance_auth_id, runtime_context_id, key, value FROM public.labels WHERE key = $1 AND tenant_id = $2`)
		dbMock.ExpectQuery(escapedQuery).WithArgs("key", tnt).WillReturnError(errors.New("persistence error"))
=======
		escapedQuery := regexp.QuoteMeta(fmt.Sprintf(`SELECT id, tenant_id, app_id, runtime_id, runtime_context_id, key, value FROM public.labels WHERE %s AND key = $2`, fixUnescapedTenantIsolationSubquery()))
		dbMock.ExpectQuery(escapedQuery).WithArgs(tnt, "key").WillReturnError(errors.New("persistence error"))
>>>>>>> 3ee3c04c

		ctx := context.TODO()
		ctx = persistence.SaveToContext(ctx, db)
		// WHEN
		_, err := labelRepo.ListByKey(ctx, tnt, "key")
		// THEN
		require.Error(t, err)
		require.Contains(t, err.Error(), "Unexpected error while executing SQL query")
	})

	t.Run("Error - Missing persistence", func(t *testing.T) {
		// GIVEN
		labelRepo := label.NewRepository(nil)

		// WHEN
		_, err := labelRepo.ListByKey(context.TODO(), "tenant", "key")
		// THEN
		require.Error(t, err)
		require.Contains(t, err.Error(), "unable to fetch database from context")
	})

	t.Run("Error - conversion from entities", func(t *testing.T) {
		// GIVEN
		tnt := "tenant"
		labelKey := "foo"
		rtmObjID := "foo"
		rtmCtxObjID := "foo"
		appObjID := "bar"
		testErr := errors.New("test error")

		mockConverter := &automock.Converter{}
		defer mockConverter.AssertExpectations(t)
		mockConverter.On("MultipleFromEntities", mock.Anything).Return(nil, testErr).Once()

		labelRepo := label.NewRepository(mockConverter)

		db, dbMock := testdb.MockDatabase(t)
		defer dbMock.AssertExpectations(t)

		escapedQuery := regexp.QuoteMeta(`SELECT id, tenant_id, app_id, runtime_id, bundle_instance_auth_id, runtime_context_id, key, value FROM public.labels WHERE key = $1 AND tenant_id = $2`)
		mockedRows := sqlmock.NewRows([]string{"id", "tenant_id", "key", "value", "app_id", "runtime_id", "runtime_context_id"}).
			AddRow("1", tnt, labelKey, "test1", nil, rtmObjID, nil).
			AddRow("2", tnt, labelKey, "test2", appObjID, nil, nil).
			AddRow("3", tnt, labelKey, "test3", nil, nil, rtmCtxObjID)
		dbMock.ExpectQuery(escapedQuery).WithArgs(labelKey, tnt).WillReturnRows(mockedRows)

		ctx := context.TODO()
		ctx = persistence.SaveToContext(ctx, db)
		// WHEN
		actual, err := labelRepo.ListByKey(ctx, tnt, labelKey)
		// THEN
		require.Error(t, err)
		assert.Nil(t, actual)
	})
}

func TestRepository_Delete(t *testing.T) {
	t.Run("Success - Label for Runtime", func(t *testing.T) {
		// GIVEN
		objType := model.RuntimeLabelableObject
		objID := "foo"
		key := "test"
		tnt := "tenant"

		mockConverter := &automock.Converter{}
		defer mockConverter.AssertExpectations(t)

		labelRepo := label.NewRepository(mockConverter)

		db, dbMock := testdb.MockDatabase(t)
		defer dbMock.AssertExpectations(t)

		escapedQuery := regexp.QuoteMeta(fmt.Sprintf(`DELETE FROM public.labels WHERE %s AND key = $2 AND runtime_id = $3`, fixUnescapedTenantIsolationSubquery()))
		dbMock.ExpectExec(escapedQuery).WithArgs(tnt, key, objID).WillReturnResult(sqlmock.NewResult(1, 1))

		ctx := context.TODO()
		ctx = persistence.SaveToContext(ctx, db)
		// WHEN
		err := labelRepo.Delete(ctx, tnt, objType, objID, key)
		// THEN
		require.NoError(t, err)
	})

	t.Run("Success - Label for Runtime Context", func(t *testing.T) {
		// GIVEN
		objType := model.RuntimeContextLabelableObject
		objID := "foo"
		key := "test"
		tnt := "tenant"

		mockConverter := &automock.Converter{}
		defer mockConverter.AssertExpectations(t)

		labelRepo := label.NewRepository(mockConverter)

		db, dbMock := testdb.MockDatabase(t)
		defer dbMock.AssertExpectations(t)

		escapedQuery := regexp.QuoteMeta(fmt.Sprintf(`DELETE FROM public.labels WHERE %s AND key = $2 AND runtime_context_id = $3`, fixUnescapedTenantIsolationSubquery()))
		dbMock.ExpectExec(escapedQuery).WithArgs(tnt, key, objID).WillReturnResult(sqlmock.NewResult(1, 1))

		ctx := context.TODO()
		ctx = persistence.SaveToContext(ctx, db)
		// WHEN
		err := labelRepo.Delete(ctx, tnt, objType, objID, key)
		// THEN
		require.NoError(t, err)
	})

	t.Run("Success - Label for Application", func(t *testing.T) {
		// GIVEN
		objType := model.ApplicationLabelableObject
		objID := "foo"
		key := "test"
		tnt := "tenant"

		mockConverter := &automock.Converter{}
		defer mockConverter.AssertExpectations(t)

		labelRepo := label.NewRepository(mockConverter)

		db, dbMock := testdb.MockDatabase(t)
		defer dbMock.AssertExpectations(t)

		escapedQuery := regexp.QuoteMeta(fmt.Sprintf(`DELETE FROM public.labels WHERE %s AND key = $2 AND app_id = $3`, fixUnescapedTenantIsolationSubquery()))
		dbMock.ExpectExec(escapedQuery).WithArgs(tnt, key, objID).WillReturnResult(sqlmock.NewResult(1, 1))

		ctx := context.TODO()
		ctx = persistence.SaveToContext(ctx, db)
		// WHEN
		err := labelRepo.Delete(ctx, tnt, objType, objID, key)
		// THEN
		require.NoError(t, err)
	})

	t.Run("Error - Operation", func(t *testing.T) {
		// GIVEN
		objType := model.ApplicationLabelableObject
		objID := "foo"
		key := "test"
		tnt := "tenant"
		testErr := errors.New("Test err")

		mockConverter := &automock.Converter{}
		defer mockConverter.AssertExpectations(t)

		labelRepo := label.NewRepository(mockConverter)

		db, dbMock := testdb.MockDatabase(t)
		defer dbMock.AssertExpectations(t)

		escapedQuery := regexp.QuoteMeta(fmt.Sprintf(`DELETE FROM public.labels WHERE %s AND key = $2 AND app_id = $3`, fixUnescapedTenantIsolationSubquery()))
		dbMock.ExpectExec(escapedQuery).WithArgs(tnt, key, objID).WillReturnError(testErr)

		ctx := context.TODO()
		ctx = persistence.SaveToContext(ctx, db)
		// WHEN
		err := labelRepo.Delete(ctx, tnt, objType, objID, key)
		// THEN
		require.Error(t, err)
		assert.Contains(t, err.Error(), "Unexpected error while executing SQL query")
	})

	t.Run("Error - Missing persistence", func(t *testing.T) {
		// GIVEN
		labelRepo := label.NewRepository(nil)
		objType := model.RuntimeLabelableObject
		objID := "foo"

		// WHEN
		err := labelRepo.Delete(context.TODO(), "tenant", objType, objID, "key")
		// THEN
		require.Error(t, err)
		require.Contains(t, err.Error(), "unable to fetch database from context")
	})
}

func TestRepository_DeleteAll(t *testing.T) {
	t.Run("Success - Label for Runtime", func(t *testing.T) {
		// GIVEN
		objType := model.RuntimeLabelableObject
		objID := "foo"
		tnt := "tenant"

		mockConverter := &automock.Converter{}
		defer mockConverter.AssertExpectations(t)

		labelRepo := label.NewRepository(mockConverter)

		db, dbMock := testdb.MockDatabase(t)
		defer dbMock.AssertExpectations(t)

		escapedQuery := regexp.QuoteMeta(fmt.Sprintf(`DELETE FROM public.labels WHERE %s AND runtime_id = $2`, fixUnescapedTenantIsolationSubquery()))
		dbMock.ExpectExec(escapedQuery).WithArgs(tnt, objID).WillReturnResult(sqlmock.NewResult(1, 1))

		ctx := context.TODO()
		ctx = persistence.SaveToContext(ctx, db)
		// WHEN
		err := labelRepo.DeleteAll(ctx, tnt, objType, objID)
		// THEN
		require.NoError(t, err)
	})

	t.Run("Success - Label for Runtime Context", func(t *testing.T) {
		// GIVEN
		objType := model.RuntimeContextLabelableObject
		objID := "foo"
		tnt := "tenant"

		mockConverter := &automock.Converter{}
		defer mockConverter.AssertExpectations(t)

		labelRepo := label.NewRepository(mockConverter)

		db, dbMock := testdb.MockDatabase(t)
		defer dbMock.AssertExpectations(t)

		escapedQuery := regexp.QuoteMeta(fmt.Sprintf(`DELETE FROM public.labels WHERE %s AND runtime_context_id = $2`, fixUnescapedTenantIsolationSubquery()))
		dbMock.ExpectExec(escapedQuery).WithArgs(tnt, objID).WillReturnResult(sqlmock.NewResult(1, 1))

		ctx := context.TODO()
		ctx = persistence.SaveToContext(ctx, db)
		// WHEN
		err := labelRepo.DeleteAll(ctx, tnt, objType, objID)
		// THEN
		require.NoError(t, err)
	})

	t.Run("Success - Label for Application", func(t *testing.T) {
		// GIVEN
		objType := model.ApplicationLabelableObject
		objID := "foo"
		tnt := "tenant"

		mockConverter := &automock.Converter{}
		defer mockConverter.AssertExpectations(t)

		labelRepo := label.NewRepository(mockConverter)

		db, dbMock := testdb.MockDatabase(t)
		defer dbMock.AssertExpectations(t)

		escapedQuery := regexp.QuoteMeta(fmt.Sprintf(`DELETE FROM public.labels WHERE %s AND app_id = $2`, fixUnescapedTenantIsolationSubquery()))
		dbMock.ExpectExec(escapedQuery).WithArgs(tnt, objID).WillReturnResult(sqlmock.NewResult(1, 1))

		ctx := context.TODO()
		ctx = persistence.SaveToContext(ctx, db)
		// WHEN
		err := labelRepo.DeleteAll(ctx, tnt, objType, objID)
		// THEN
		require.NoError(t, err)
	})

	t.Run("Error - Operation", func(t *testing.T) {
		// GIVEN
		objType := model.ApplicationLabelableObject
		objID := "foo"
		tnt := "tenant"
		testErr := errors.New("Test err")

		mockConverter := &automock.Converter{}
		defer mockConverter.AssertExpectations(t)

		labelRepo := label.NewRepository(mockConverter)

		db, dbMock := testdb.MockDatabase(t)
		defer dbMock.AssertExpectations(t)

		escapedQuery := regexp.QuoteMeta(fmt.Sprintf(`DELETE FROM public.labels WHERE %s AND app_id = $2`, fixUnescapedTenantIsolationSubquery()))
		dbMock.ExpectExec(escapedQuery).WithArgs(tnt, objID).WillReturnError(testErr)

		ctx := context.TODO()
		ctx = persistence.SaveToContext(ctx, db)
		// WHEN
		err := labelRepo.DeleteAll(ctx, tnt, objType, objID)
		// THEN
		require.Error(t, err)
		assert.Contains(t, err.Error(), "Unexpected error while executing SQL query")
	})

	t.Run("Error - Missing persistence", func(t *testing.T) {
		// GIVEN
		labelRepo := label.NewRepository(nil)
		objType := model.RuntimeLabelableObject
		objID := "foo"

		// WHEN
		err := labelRepo.DeleteAll(context.TODO(), "tenant", objType, objID)
		// THEN
		require.Error(t, err)
		require.Contains(t, err.Error(), "unable to fetch database from context")
	})
}

func TestRepository_DeleteByKey(t *testing.T) {
	tenant := "tenant"
	key := "key"

	t.Run("Success - Deleted labels", func(t *testing.T) {
		// GIVEN
		mockConverter := &automock.Converter{}
		defer mockConverter.AssertExpectations(t)

		labelRepo := label.NewRepository(mockConverter)

		db, dbMock := testdb.MockDatabase(t)
		defer dbMock.AssertExpectations(t)

		escapedQuery := regexp.QuoteMeta(fmt.Sprintf(`DELETE FROM public.labels WHERE %s AND key = $2`, fixUnescapedTenantIsolationSubquery()))
		dbMock.ExpectExec(escapedQuery).WithArgs(tenant, key).WillReturnResult(sqlmock.NewResult(1, 1))

		ctx := context.TODO()
		ctx = persistence.SaveToContext(ctx, db)
		// WHEN
		err := labelRepo.DeleteByKey(ctx, tenant, key)
		// THEN
		require.NoError(t, err)
	})

	t.Run("Error - can't fetch persistence from context", func(t *testing.T) {
		labelRepo := label.NewRepository(nil)
		// WHEN
		err := labelRepo.DeleteByKey(context.TODO(), tenant, key)
		// THEN
		require.Error(t, err)
		require.Contains(t, err.Error(), "unable to fetch database from context")
	})

	t.Run("Error - Operation", func(t *testing.T) {
		// GIVEN
		testErr := errors.New("Test err")

		mockConverter := &automock.Converter{}
		defer mockConverter.AssertExpectations(t)

		labelRepo := label.NewRepository(mockConverter)

		db, dbMock := testdb.MockDatabase(t)
		defer dbMock.AssertExpectations(t)

		escapedQuery := regexp.QuoteMeta(fmt.Sprintf(`DELETE FROM public.labels WHERE %s AND key = $2`, fixUnescapedTenantIsolationSubquery()))
		dbMock.ExpectExec(escapedQuery).WithArgs(tenant, key).WillReturnError(testErr)

		ctx := context.TODO()
		ctx = persistence.SaveToContext(ctx, db)
		// WHEN
		err := labelRepo.DeleteByKey(ctx, tenant, key)
		// THEN
		require.Error(t, err)
		assert.Contains(t, err.Error(), "Unexpected error while executing SQL query")
	})

	t.Run("Error - Missing persistence", func(t *testing.T) {
		// GIVEN
		labelRepo := label.NewRepository(nil)
		objType := model.RuntimeLabelableObject
		objID := "foo"

		// WHEN
		err := labelRepo.DeleteAll(context.TODO(), "tenant", objType, objID)
		// THEN
		require.Error(t, err)
		require.Contains(t, err.Error(), "unable to fetch database from context")
	})

	t.Run("No rows were affected - should succeed", func(t *testing.T) {
		// GIVEN
		mockConverter := &automock.Converter{}
		defer mockConverter.AssertExpectations(t)

		labelRepo := label.NewRepository(mockConverter)

		db, dbMock := testdb.MockDatabase(t)
		defer dbMock.AssertExpectations(t)

		escapedQuery := regexp.QuoteMeta(fmt.Sprintf(`DELETE FROM public.labels WHERE %s AND key = $2`, fixUnescapedTenantIsolationSubquery()))
		dbMock.ExpectExec(escapedQuery).WithArgs(tenant, key).WillReturnResult(sqlmock.NewResult(1, 0))

		ctx := context.TODO()
		ctx = persistence.SaveToContext(ctx, db)
		// WHEN
		err := labelRepo.DeleteByKey(ctx, tenant, key)
		// THEN
		require.NoError(t, err)
	})
}

func TestRepository_GetRuntimeScenariosWhereRuntimesLabelsMatchSelector(t *testing.T) {
	query := regexp.QuoteMeta(fmt.Sprintf(`SELECT id, tenant_id, app_id, runtime_id, runtime_context_id, key, value FROM public.labels WHERE %s AND key = $2 AND runtime_id IN 
					(SELECT runtime_id FROM public.labels WHERE %s AND key = $4 AND value ?| array[$5] AND runtime_id IS NOT NULL)`, fixUnescapedTenantIsolationSubqueryWithArg(1), fixUnescapedTenantIsolationSubqueryWithArg(3)))
	tnt := "tenant"
	selectorKey := "KEY"
	selectorValue := "VALUE"
	labelValue, err := json.Marshal([]string{selectorValue})
	require.NoError(t, err)
	rtmID := "651038e0-e4b6-4036-a32f-f6e9846003f4"
	testErr := errors.New("test error")
	t.Run("Success", func(t *testing.T) {
		db, dbMock := testdb.MockDatabase(t)
		mockedRows := sqlmock.NewRows([]string{"id", "tenant_id", "key", "value", "app_id", "runtime_id", "runtime_context_id"}).
			AddRow("id", tnt, selectorKey, labelValue, nil, rtmID, nil).
			AddRow("id", tnt, selectorKey, labelValue, nil, rtmID, nil)

		dbMock.ExpectQuery(query).
			WithArgs(tnt, "scenarios", tnt, selectorKey, selectorValue).WillReturnRows(mockedRows)
		conv := label.NewConverter()
		labelRepo := label.NewRepository(conv)

		ctx := context.TODO()
		ctx = persistence.SaveToContext(ctx, db)
		//WHEN
		_, err = labelRepo.GetRuntimeScenariosWhereLabelsMatchSelector(ctx, tnt, selectorKey, selectorValue)

		//THEN
		require.NoError(t, err)
		dbMock.AssertExpectations(t)
	})

	t.Run("Error, while fetch scenarios from database", func(t *testing.T) {
		db, dbMock := testdb.MockDatabase(t)
		ctx := context.TODO()
		ctx = persistence.SaveToContext(ctx, db)
		dbMock.ExpectQuery(query).WithArgs(tnt, "scenarios", tnt, selectorKey, selectorValue).WillReturnError(testErr)
		labelRepo := label.NewRepository(nil)
		//WHEN
		_, err = labelRepo.GetRuntimeScenariosWhereLabelsMatchSelector(ctx, tnt, selectorKey, selectorValue)

		//THEN
		require.Error(t, err)
		assert.Contains(t, err.Error(), "Unexpected error while executing SQL query")
		dbMock.AssertExpectations(t)
	})

	t.Run("Error, while converting entities to models", func(t *testing.T) {
		db, dbMock := testdb.MockDatabase(t)
		mockedRows := sqlmock.NewRows([]string{"id", "tenant_id", "key", "value", "app_id", "runtime_id", "runtime_context_id"}).
			AddRow("id", tnt, selectorKey, labelValue, nil, rtmID, nil).
			AddRow("id", tnt, selectorKey, labelValue, nil, rtmID, nil)

		dbMock.ExpectQuery(query).WithArgs(tnt, "scenarios", tnt, selectorKey, selectorValue).WillReturnRows(mockedRows)
		conv := &automock.Converter{}
		conv.On("MultipleFromEntities", mock.Anything).Return(nil, testErr).Once()
		labelRepo := label.NewRepository(conv)

		ctx := context.TODO()
		ctx = persistence.SaveToContext(ctx, db)
		//WHEN
		_, err = labelRepo.GetRuntimeScenariosWhereLabelsMatchSelector(ctx, tnt, selectorKey, selectorValue)

		//THEN
		require.Error(t, err)
		dbMock.AssertExpectations(t)
		conv.AssertExpectations(t)
		dbMock.AssertExpectations(t)
	})

	t.Run("Error , no persistence in context", func(t *testing.T) {
		//GIVEN
		labelRepo := label.NewRepository(nil)
		//WHEN
		_, err := labelRepo.GetRuntimeScenariosWhereLabelsMatchSelector(context.TODO(), "tenant", "", "")

		//THEN
		require.Error(t, err)
		assert.EqualError(t, err, "Internal Server Error: unable to fetch database from context")
	})
}

func TestRepository_GetRuntimesIDsWhereLabelsMatchSelector(t *testing.T) {
	tenantID := "3c9e9c37-8623-44e2-98c8-5040a94bac63"
	selectorKey := "KEY"
	selectorValue := "VALUE"
	query := regexp.QuoteMeta(fmt.Sprintf(`SELECT id, tenant_id, app_id, runtime_id, runtime_context_id, key, value FROM public.labels WHERE %s AND key = $2 AND value ?| array[$3] AND runtime_id IS NOT NULL`, fixUnescapedTenantIsolationSubquery()))
	t.Run("Success", func(t *testing.T) {
		//GIVEN
		rtm1ID := "fd1a54dc-828e-4097-a4cb-40e7e46eb28a"
		rtm2ID := "6c3311a7-339c-4283-955b-ca90eaf5f7b5"
		db, dbMock := testdb.MockDatabase(t)
		mockedRows := sqlmock.NewRows([]string{"runtime_id"}).
			AddRow(rtm1ID).
			AddRow(rtm2ID)

		dbMock.ExpectQuery(query).WithArgs(tenantID, selectorKey, selectorValue).WillReturnRows(mockedRows)
		ctx := persistence.SaveToContext(context.TODO(), db)

		conv := label.NewConverter()
		labelRepo := label.NewRepository(conv)
		//WHEN
		rtmIDs, err := labelRepo.GetRuntimesIDsByStringLabel(ctx, tenantID, selectorKey, selectorValue)

		//THEN
		require.NoError(t, err)
		dbMock.AssertExpectations(t)
		assert.ElementsMatch(t, rtmIDs, []string{rtm1ID, rtm2ID})
	})

	t.Run("Query return error", func(t *testing.T) {
		//GIVEN
		testErr := errors.New("test err")
		db, dbMock := testdb.MockDatabase(t)
		dbMock.ExpectQuery(query).WithArgs(tenantID, selectorKey, selectorValue).WillReturnError(testErr)
		ctx := persistence.SaveToContext(context.TODO(), db)

		conv := label.NewConverter()
		labelRepo := label.NewRepository(conv)
		//WHEN
		_, err := labelRepo.GetRuntimesIDsByStringLabel(ctx, tenantID, selectorKey, selectorValue)

		//THEN
		require.Error(t, err)
		assert.Contains(t, err.Error(), "Unexpected error while executing SQL query")
		dbMock.AssertExpectations(t)
	})

	t.Run("Return error when no persistance in context", func(t *testing.T) {
		labelRepo := label.NewRepository(nil)
		//WHEN
		_, err := labelRepo.GetRuntimesIDsByStringLabel(context.TODO(), tenantID, selectorKey, selectorValue)

		//THEN
		require.Error(t, err)
		assert.Contains(t, err.Error(), "unable to fetch database from context")
	})
}

func TestRepository_GetScenarioLabelsForRuntimes(t *testing.T) {
	tenantID := "3c9e9c37-8623-44e2-98c8-5040a94bac63"
	rtm1ID := "fd1a54dc-828e-4097-a4cb-40e7e46eb28a"
	rtm2ID := "6c3311a7-339c-4283-955b-ca90eaf5f7b5"
	rtmIDs := []string{rtm1ID, rtm2ID}
	testErr := errors.New("test error")

<<<<<<< HEAD
	query := regexp.QuoteMeta(`SELECT id, tenant_id, app_id, runtime_id, bundle_instance_auth_id, runtime_context_id, key, value FROM public.labels WHERE tenant_id = $1 AND key = $2 AND runtime_id IN ($3, $4)`)
=======
	query := regexp.QuoteMeta(fmt.Sprintf(`SELECT id, tenant_id, app_id, runtime_id, runtime_context_id, key, value FROM public.labels WHERE %s AND key = $2 AND runtime_id IN ($3, $4)`, fixUnescapedTenantIsolationSubquery()))
>>>>>>> 3ee3c04c
	t.Run("Success", func(t *testing.T) {
		db, dbMock := testdb.MockDatabase(t)
		mockedRows := sqlmock.NewRows([]string{"id", "tenant_id", "key", "value", "app_id", "runtime_id", "runtime_context_id"}).
			AddRow("id", tenantID, model.ScenariosKey, `["DEFAULT","FOO"]`, nil, rtm1ID, nil).
			AddRow("id", tenantID, model.ScenariosKey, `["DEFAULT","FOO"]`, nil, rtm2ID, nil)

		dbMock.ExpectQuery(query).WithArgs(tenantID, model.ScenariosKey, rtm1ID, rtm2ID).WillReturnRows(mockedRows)
		ctx := persistence.SaveToContext(context.TODO(), db)

		conv := label.NewConverter()
		labelRepo := label.NewRepository(conv)
		//WHEN
		labels, err := labelRepo.GetScenarioLabelsForRuntimes(ctx, tenantID, rtmIDs)

		//THEN
		require.NoError(t, err)
		require.Len(t, labels, 2)
		dbMock.AssertExpectations(t)
	})

	t.Run("Converter returns error", func(t *testing.T) {
		db, dbMock := testdb.MockDatabase(t)
		mockedRows := sqlmock.NewRows([]string{"id", "tenant_id", "key", "value", "app_id", "runtime_id", "runtime_context_id"}).
			AddRow("id", tenantID, model.ScenariosKey, `["DEFAULT","FOO"]`, nil, rtm1ID, nil).
			AddRow("id", tenantID, model.ScenariosKey, `["DEFAULT","FOO"]`, nil, rtm2ID, nil)

		dbMock.ExpectQuery(query).WithArgs(tenantID, model.ScenariosKey, rtm1ID, rtm2ID).WillReturnRows(mockedRows)
		ctx := persistence.SaveToContext(context.TODO(), db)

		conv := &automock.Converter{}
		conv.On("MultipleFromEntities", mock.Anything).Return(nil, testErr)
		labelRepo := label.NewRepository(conv)
		//WHEN
		_, err := labelRepo.GetScenarioLabelsForRuntimes(ctx, tenantID, rtmIDs)

		//THEN
		require.Error(t, err)
		assert.Contains(t, err.Error(), testErr.Error())
		dbMock.AssertExpectations(t)
		conv.AssertExpectations(t)
	})

	t.Run("Database returns error", func(t *testing.T) {
		db, dbMock := testdb.MockDatabase(t)
		dbMock.ExpectQuery(query).WithArgs(tenantID, model.ScenariosKey, rtm1ID, rtm2ID).WillReturnError(testErr)
		ctx := persistence.SaveToContext(context.TODO(), db)

		conv := label.NewConverter()
		labelRepo := label.NewRepository(conv)
		//WHEN
		_, err := labelRepo.GetScenarioLabelsForRuntimes(ctx, tenantID, rtmIDs)

		//THEN
		require.Error(t, err)
		assert.Contains(t, err.Error(), "Internal Server Error: Unexpected error while executing SQL query")
		dbMock.AssertExpectations(t)
	})

	t.Run("Database returns error, when runtimesIDs size is 0", func(t *testing.T) {
		db, dbMock := testdb.MockDatabase(t)
		ctx := persistence.SaveToContext(context.TODO(), db)

		conv := label.NewConverter()
		labelRepo := label.NewRepository(conv)
		//WHEN
		_, err := labelRepo.GetScenarioLabelsForRuntimes(ctx, tenantID, []string{})

		//THEN
		require.Error(t, err)
		assert.EqualError(t, err, "Invalid data [reason=cannot execute query without runtimeIDs]")
		dbMock.AssertExpectations(t)
	})
}

func TestRepository_GetBundleInstanceAuthsScenarioLabels(t *testing.T) {
	tenantID := "3c9e9c37-8623-44e2-98c8-5040a94bac63"
	appID := "fd1a54dc-828e-4097-a4cb-40e7e46eb28a"
	runtimeID := "6c3311a7-339c-4283-955b-ca90eaf5f7b5"

	testErr := errors.New("test error")

	query := regexp.QuoteMeta(`SELECT id, tenant_id, app_id, runtime_id, bundle_instance_auth_id, runtime_context_id, key, value FROM public.labels WHERE tenant_id = $1 AND id IN (SELECT label_id FROM public.bundle_instance_auths_scenarios_labels WHERE tenant_id = $2 AND app_id = $3 AND runtime_id = $4)`)
	t.Run("Success", func(t *testing.T) {
		db, dbMock := testdb.MockDatabase(t)
		mockedRows := sqlmock.NewRows([]string{"id", "tenant_id", "key", "value", "app_id", "runtime_id", "runtime_context_id"}).
			AddRow("id", tenantID, model.ScenariosKey, `["DEFAULT","FOO"]`, appID, runtimeID, nil).
			AddRow("id", tenantID, model.ScenariosKey, `["DEFAULT","FOO"]`, appID, runtimeID, nil)

		dbMock.ExpectQuery(query).WithArgs(tenantID, tenantID, appID, runtimeID).WillReturnRows(mockedRows)
		ctx := persistence.SaveToContext(context.TODO(), db)

		conv := label.NewConverter()
		labelRepo := label.NewRepository(conv)
		//WHEN
		labels, err := labelRepo.GetBundleInstanceAuthsScenarioLabels(ctx, tenantID, appID, runtimeID)

		//THEN
		require.NoError(t, err)
		require.Len(t, labels, 2)
		dbMock.AssertExpectations(t)
	})

	t.Run("Database returns error", func(t *testing.T) {
		db, dbMock := testdb.MockDatabase(t)
		dbMock.ExpectQuery(query).WithArgs(tenantID, tenantID, appID, runtimeID).WillReturnError(testErr)
		ctx := persistence.SaveToContext(context.TODO(), db)

		conv := label.NewConverter()
		labelRepo := label.NewRepository(conv)
		//WHEN
		_, err := labelRepo.GetBundleInstanceAuthsScenarioLabels(ctx, tenantID, appID, runtimeID)

		//THEN
		require.Error(t, err)
		assert.Contains(t, err.Error(), "Internal Server Error: Unexpected error while executing SQL query")
		dbMock.AssertExpectations(t)
	})
}

func TestRepository_ListByObjectTypeAndMatchAnyScenario(t *testing.T) {
	tenantID := "3c9e9c37-8623-44e2-98c8-5040a94bac63"
	appID := "fd1a54dc-828e-4097-a4cb-40e7e46eb28a"

	firstScenario := "scenario1"
	secondScenario := "scenario2"
	scenarios := []string{firstScenario, secondScenario}

	testErr := errors.New("test error")

	query := regexp.QuoteMeta(`SELECT id, tenant_id, app_id, runtime_id, bundle_instance_auth_id, runtime_context_id, key, value FROM public.labels WHERE tenant_id = $1 AND key = $2 AND app_id IS NOT NULL AND value ?| array[$3,$4]`)
	t.Run("Success", func(t *testing.T) {
		db, dbMock := testdb.MockDatabase(t)
		mockedRows := sqlmock.NewRows([]string{"id", "tenant_id", "key", "value", "app_id", "runtime_id", "runtime_context_id"}).
			AddRow("id", tenantID, model.ScenariosKey, `["scenario1","scenario2"]`, appID, nil, nil).
			AddRow("id", tenantID, model.ScenariosKey, `["scenario1","scenario2"]`, appID, nil, nil)

		dbMock.ExpectQuery(query).WithArgs(tenantID, model.ScenariosKey, firstScenario, secondScenario).WillReturnRows(mockedRows)
		ctx := persistence.SaveToContext(context.TODO(), db)

		conv := label.NewConverter()
		labelRepo := label.NewRepository(conv)
		//WHEN
		labels, err := labelRepo.ListByObjectTypeAndMatchAnyScenario(ctx, tenantID, model.ApplicationLabelableObject, scenarios)

		//THEN
		require.NoError(t, err)
		require.Len(t, labels, 2)
		dbMock.AssertExpectations(t)
	})

	t.Run("Database returns error", func(t *testing.T) {
		db, dbMock := testdb.MockDatabase(t)
		dbMock.ExpectQuery(query).WithArgs(tenantID, model.ScenariosKey, firstScenario, secondScenario).WillReturnError(testErr)
		ctx := persistence.SaveToContext(context.TODO(), db)

		conv := label.NewConverter()
		labelRepo := label.NewRepository(conv)
		//WHEN
		_, err := labelRepo.ListByObjectTypeAndMatchAnyScenario(ctx, tenantID, model.ApplicationLabelableObject, scenarios)

		//THEN
		require.Error(t, err)
		assert.Contains(t, err.Error(), "Internal Server Error: Unexpected error while executing SQL query")
		dbMock.AssertExpectations(t)
	})
}

func TestRepository_DeleteByKeyNegationPattern(t *testing.T) {
	appID := "fd1a54dc-828e-4097-a4cb-40e7e46eb28a"
	testErr := errors.New("test error")

	query := regexp.QuoteMeta(`DELETE FROM public.labels WHERE tenant_id = $1 AND app_id = $2 AND NOT key ~ $3`)
	t.Run("Success", func(t *testing.T) {
		db, dbMock := testdb.MockDatabase(t)

		dbMock.ExpectExec(query).WithArgs(tenantID, appID, ".*_defaultEventing").WillReturnResult(sqlmock.NewResult(1, 1))
		ctx := persistence.SaveToContext(context.TODO(), db)

		conv := label.NewConverter()
		labelRepo := label.NewRepository(conv)
		//WHEN
		err := labelRepo.DeleteByKeyNegationPattern(ctx, tenantID, model.ApplicationLabelableObject, appID, ".*_defaultEventing")

		//THEN
		require.NoError(t, err)
		dbMock.AssertExpectations(t)
	})

	t.Run("Database returns error", func(t *testing.T) {
		db, dbMock := testdb.MockDatabase(t)
		dbMock.ExpectExec(query).WithArgs(tenantID, appID, ".*_defaultEventing").WillReturnError(testErr)
		ctx := persistence.SaveToContext(context.TODO(), db)

		conv := label.NewConverter()
		labelRepo := label.NewRepository(conv)
		//WHEN
		err := labelRepo.DeleteByKeyNegationPattern(ctx, tenantID, model.ApplicationLabelableObject, appID, ".*_defaultEventing")

		//THEN
		require.Error(t, err)
		assert.Contains(t, err.Error(), "Internal Server Error: Unexpected error while executing SQL query")
		dbMock.AssertExpectations(t)
	})
}

func matchInputEntities(inputItems []label.Entity) interface{} {
	return mock.MatchedBy(func(matchedInputItems []label.Entity) bool {
		if len(inputItems) != len(matchedInputItems) {
			return false
		}

		var expIds []string
		for _, item := range inputItems {
			expIds = append(expIds, item.ID)
		}

		var matchedIds []string
		for _, item := range matchedInputItems {
			matchedIds = append(matchedIds, item.ID)
		}

		return len(str.IntersectSlice(expIds, matchedIds)) == len(inputItems)
	})
}<|MERGE_RESOLUTION|>--- conflicted
+++ resolved
@@ -7,6 +7,8 @@
 	"fmt"
 	"regexp"
 	"testing"
+
+	"github.com/kyma-incubator/compass/components/director/internal/repo"
 
 	"github.com/kyma-incubator/compass/components/director/pkg/str"
 
@@ -294,11 +296,7 @@
 		db, dbMock := testdb.MockDatabase(t)
 		defer dbMock.AssertExpectations(t)
 
-<<<<<<< HEAD
-		escapedQuery := regexp.QuoteMeta(`SELECT id, tenant_id, app_id, runtime_id, bundle_instance_auth_id, runtime_context_id, key, value FROM public.labels WHERE key = $1 AND runtime_id = $2 AND tenant_id = $3`)
-=======
-		escapedQuery := regexp.QuoteMeta(fmt.Sprintf(`SELECT id, tenant_id, app_id, runtime_id, runtime_context_id, key, value FROM public.labels WHERE %s AND key = $2 AND runtime_id = $3`, fixUnescapedTenantIsolationSubquery()))
->>>>>>> 3ee3c04c
+		escapedQuery := regexp.QuoteMeta(fmt.Sprintf(`SELECT id, tenant_id, app_id, runtime_id, bundle_instance_auth_id, runtime_context_id, key, value FROM public.labels WHERE %s AND key = $2 AND runtime_id = $3`, fixUnescapedTenantIsolationSubquery()))
 		mockedRows := sqlmock.NewRows([]string{"id", "tenant_id", "key", "value", "app_id", "runtime_id", "runtime_context_id"}).AddRow(id, tnt, key, value, nil, objID, nil)
 		dbMock.ExpectQuery(escapedQuery).WithArgs(tnt, key, sql.NullString{Valid: true, String: objID}).WillReturnRows(mockedRows)
 
@@ -347,11 +345,7 @@
 		db, dbMock := testdb.MockDatabase(t)
 		defer dbMock.AssertExpectations(t)
 
-<<<<<<< HEAD
-		escapedQuery := regexp.QuoteMeta(`SELECT id, tenant_id, app_id, runtime_id, bundle_instance_auth_id, runtime_context_id, key, value FROM public.labels WHERE key = $1 AND runtime_context_id = $2 AND tenant_id = $3`)
-=======
-		escapedQuery := regexp.QuoteMeta(fmt.Sprintf(`SELECT id, tenant_id, app_id, runtime_id, runtime_context_id, key, value FROM public.labels WHERE %s AND key = $2 AND runtime_context_id = $3`, fixUnescapedTenantIsolationSubquery()))
->>>>>>> 3ee3c04c
+		escapedQuery := regexp.QuoteMeta(fmt.Sprintf(`SELECT id, tenant_id, app_id, runtime_id, bundle_instance_auth_id, runtime_context_id, key, value FROM public.labels WHERE %s AND key = $2 AND runtime_context_id = $3`, fixUnescapedTenantIsolationSubquery()))
 		mockedRows := sqlmock.NewRows([]string{"id", "tenant_id", "key", "value", "app_id", "runtime_id", "runtime_context_id"}).AddRow(id, tnt, key, value, nil, nil, objID)
 		dbMock.ExpectQuery(escapedQuery).WithArgs(tnt, key, sql.NullString{Valid: true, String: objID}).WillReturnRows(mockedRows)
 
@@ -400,11 +394,7 @@
 		db, dbMock := testdb.MockDatabase(t)
 		defer dbMock.AssertExpectations(t)
 
-<<<<<<< HEAD
-		escapedQuery := regexp.QuoteMeta(`SELECT id, tenant_id, app_id, runtime_id, bundle_instance_auth_id, runtime_context_id, key, value FROM public.labels WHERE key = $1 AND app_id = $2 AND tenant_id = $3`)
-=======
-		escapedQuery := regexp.QuoteMeta(fmt.Sprintf(`SELECT id, tenant_id, app_id, runtime_id, runtime_context_id, key, value FROM public.labels WHERE %s AND key = $2 AND app_id = $3`, fixUnescapedTenantIsolationSubquery()))
->>>>>>> 3ee3c04c
+		escapedQuery := regexp.QuoteMeta(fmt.Sprintf(`SELECT id, tenant_id, app_id, runtime_id, bundle_instance_auth_id, runtime_context_id, key, value FROM public.labels WHERE %s AND key = $2 AND app_id = $3`, fixUnescapedTenantIsolationSubquery()))
 		mockedRows := sqlmock.NewRows([]string{"id", "tenant_id", "key", "value", "app_id", "runtime_id", "runtime_context_id"}).AddRow(id, tnt, key, value, objID, nil, nil)
 		dbMock.ExpectQuery(escapedQuery).WithArgs(tnt, key, sql.NullString{Valid: true, String: objID}).WillReturnRows(mockedRows)
 
@@ -432,11 +422,7 @@
 		db, dbMock := testdb.MockDatabase(t)
 		defer dbMock.AssertExpectations(t)
 
-<<<<<<< HEAD
-		escapedQuery := regexp.QuoteMeta(`SELECT id, tenant_id, app_id, runtime_id, bundle_instance_auth_id, runtime_context_id, key, value FROM public.labels WHERE key = $1 AND app_id = $2 AND tenant_id = $3`)
-=======
-		escapedQuery := regexp.QuoteMeta(fmt.Sprintf(`SELECT id, tenant_id, app_id, runtime_id, runtime_context_id, key, value FROM public.labels WHERE %s AND key = $2 AND app_id = $3`, fixUnescapedTenantIsolationSubquery()))
->>>>>>> 3ee3c04c
+		escapedQuery := regexp.QuoteMeta(fmt.Sprintf(`SELECT id, tenant_id, app_id, runtime_id, bundle_instance_auth_id, runtime_context_id, key, value FROM public.labels WHERE %s AND key = $2 AND app_id = $3`, fixUnescapedTenantIsolationSubquery()))
 		mockedRows := sqlmock.NewRows([]string{"id", "tenant_id", "key", "value", "app_id", "runtime_id", "runtime_context_id"})
 		dbMock.ExpectQuery(escapedQuery).WithArgs(tnt, key, sql.NullString{Valid: true, String: objID}).WillReturnRows(mockedRows)
 
@@ -460,13 +446,8 @@
 		db, dbMock := testdb.MockDatabase(t)
 		defer dbMock.AssertExpectations(t)
 
-<<<<<<< HEAD
-		escapedQuery := regexp.QuoteMeta(`SELECT id, tenant_id, app_id, runtime_id, bundle_instance_auth_id, runtime_context_id, key, value FROM public.labels WHERE key = $1 AND app_id = $2 AND tenant_id = $3`)
-		dbMock.ExpectQuery(escapedQuery).WithArgs(key, sql.NullString{Valid: true, String: objID}, tnt).WillReturnError(errors.New("persistence error"))
-=======
-		escapedQuery := regexp.QuoteMeta(fmt.Sprintf(`SELECT id, tenant_id, app_id, runtime_id, runtime_context_id, key, value FROM public.labels WHERE %s AND key = $2 AND app_id = $3`, fixUnescapedTenantIsolationSubquery()))
+		escapedQuery := regexp.QuoteMeta(fmt.Sprintf(`SELECT id, tenant_id, app_id, runtime_id, bundle_instance_auth_id, runtime_context_id, key, value FROM public.labels WHERE %s AND key = $2 AND app_id = $3`, fixUnescapedTenantIsolationSubquery()))
 		dbMock.ExpectQuery(escapedQuery).WithArgs(tnt, key, sql.NullString{Valid: true, String: objID}).WillReturnError(errors.New("persistence error"))
->>>>>>> 3ee3c04c
 
 		ctx := context.TODO()
 		ctx = persistence.SaveToContext(ctx, db)
@@ -518,11 +499,7 @@
 		db, dbMock := testdb.MockDatabase(t)
 		defer dbMock.AssertExpectations(t)
 
-<<<<<<< HEAD
-		escapedQuery := regexp.QuoteMeta(`SELECT id, tenant_id, app_id, runtime_id, bundle_instance_auth_id, runtime_context_id, key, value FROM public.labels WHERE runtime_id = $1 AND tenant_id = $2`)
-=======
-		escapedQuery := regexp.QuoteMeta(fmt.Sprintf(`SELECT id, tenant_id, app_id, runtime_id, runtime_context_id, key, value FROM public.labels WHERE %s AND runtime_id = $2`, fixUnescapedTenantIsolationSubquery()))
->>>>>>> 3ee3c04c
+		escapedQuery := regexp.QuoteMeta(fmt.Sprintf(`SELECT id, tenant_id, app_id, runtime_id, bundle_instance_auth_id, runtime_context_id, key, value FROM public.labels WHERE %s AND runtime_id = $2`, fixUnescapedTenantIsolationSubquery()))
 		mockedRows := sqlmock.NewRows([]string{"id", "tenant_id", "key", "value", "app_id", "runtime_id", "runtime_context_id"}).
 			AddRow("1", tnt, "foo", "test1", nil, objID, nil).
 			AddRow("2", tnt, "bar", "test2", nil, objID, nil)
@@ -563,11 +540,7 @@
 		db, dbMock := testdb.MockDatabase(t)
 		defer dbMock.AssertExpectations(t)
 
-<<<<<<< HEAD
-		escapedQuery := regexp.QuoteMeta(`SELECT id, tenant_id, app_id, runtime_id, bundle_instance_auth_id, runtime_context_id, key, value FROM public.labels WHERE runtime_context_id = $1 AND tenant_id = $2`)
-=======
-		escapedQuery := regexp.QuoteMeta(fmt.Sprintf(`SELECT id, tenant_id, app_id, runtime_id, runtime_context_id, key, value FROM public.labels WHERE %s AND runtime_context_id = $2`, fixUnescapedTenantIsolationSubquery()))
->>>>>>> 3ee3c04c
+		escapedQuery := regexp.QuoteMeta(fmt.Sprintf(`SELECT id, tenant_id, app_id, runtime_id, bundle_instance_auth_id, runtime_context_id, key, value FROM public.labels WHERE %s AND runtime_context_id = $2`, fixUnescapedTenantIsolationSubquery()))
 		mockedRows := sqlmock.NewRows([]string{"id", "tenant_id", "key", "value", "app_id", "runtime_id", "runtime_context_id"}).
 			AddRow("1", tnt, "foo", "test1", nil, nil, objID).
 			AddRow("2", tnt, "bar", "test2", nil, nil, objID)
@@ -608,11 +581,7 @@
 		db, dbMock := testdb.MockDatabase(t)
 		defer dbMock.AssertExpectations(t)
 
-<<<<<<< HEAD
-		escapedQuery := regexp.QuoteMeta(`SELECT id, tenant_id, app_id, runtime_id, bundle_instance_auth_id, runtime_context_id, key, value FROM public.labels WHERE app_id = $1 AND tenant_id = $2`)
-=======
-		escapedQuery := regexp.QuoteMeta(fmt.Sprintf(`SELECT id, tenant_id, app_id, runtime_id, runtime_context_id, key, value FROM public.labels WHERE %s AND app_id = $2`, fixUnescapedTenantIsolationSubquery()))
->>>>>>> 3ee3c04c
+		escapedQuery := regexp.QuoteMeta(fmt.Sprintf(`SELECT id, tenant_id, app_id, runtime_id, bundle_instance_auth_id, runtime_context_id, key, value FROM public.labels WHERE %s AND app_id = $2`, fixUnescapedTenantIsolationSubquery()))
 		mockedRows := sqlmock.NewRows([]string{"id", "tenant_id", "key", "value", "app_id", "runtime_id", "runtime_context_id"}).
 			AddRow("1", tnt, "foo", "test1", objID, nil, nil).
 			AddRow("2", tnt, "bar", "test2", objID, nil, nil)
@@ -642,11 +611,7 @@
 		db, dbMock := testdb.MockDatabase(t)
 		defer dbMock.AssertExpectations(t)
 
-<<<<<<< HEAD
-		escapedQuery := regexp.QuoteMeta(`SELECT id, tenant_id, app_id, runtime_id, bundle_instance_auth_id, runtime_context_id, key, value FROM public.labels WHERE app_id = $1 AND tenant_id = $2`)
-=======
-		escapedQuery := regexp.QuoteMeta(fmt.Sprintf(`SELECT id, tenant_id, app_id, runtime_id, runtime_context_id, key, value FROM public.labels WHERE %s AND app_id = $2`, fixUnescapedTenantIsolationSubquery()))
->>>>>>> 3ee3c04c
+		escapedQuery := regexp.QuoteMeta(fmt.Sprintf(`SELECT id, tenant_id, app_id, runtime_id, bundle_instance_auth_id, runtime_context_id, key, value FROM public.labels WHERE %s AND app_id = $2`, fixUnescapedTenantIsolationSubquery()))
 		mockedRows := sqlmock.NewRows([]string{"id", "tenant_id", "key", "value", "app_id", "runtime_id", "runtime_context_id"})
 		dbMock.ExpectQuery(escapedQuery).WithArgs(tnt, sql.NullString{Valid: true, String: objID}).WillReturnRows(mockedRows)
 
@@ -669,13 +634,8 @@
 		db, dbMock := testdb.MockDatabase(t)
 		defer dbMock.AssertExpectations(t)
 
-<<<<<<< HEAD
-		escapedQuery := regexp.QuoteMeta(`SELECT id, tenant_id, app_id, runtime_id, bundle_instance_auth_id, runtime_context_id, key, value FROM public.labels WHERE app_id = $1 AND tenant_id = $2`)
-		dbMock.ExpectQuery(escapedQuery).WithArgs(sql.NullString{Valid: true, String: objID}, tnt).WillReturnError(errors.New("persistence error"))
-=======
-		escapedQuery := regexp.QuoteMeta(fmt.Sprintf(`SELECT id, tenant_id, app_id, runtime_id, runtime_context_id, key, value FROM public.labels WHERE %s AND app_id = $2`, fixUnescapedTenantIsolationSubquery()))
+		escapedQuery := regexp.QuoteMeta(fmt.Sprintf(`SELECT id, tenant_id, app_id, runtime_id, bundle_instance_auth_id, runtime_context_id, key, value FROM public.labels WHERE %s AND app_id = $2`, fixUnescapedTenantIsolationSubquery()))
 		dbMock.ExpectQuery(escapedQuery).WithArgs(tnt, sql.NullString{Valid: true, String: objID}).WillReturnError(errors.New("persistence error"))
->>>>>>> 3ee3c04c
 
 		ctx := context.TODO()
 		ctx = persistence.SaveToContext(ctx, db)
@@ -697,37 +657,6 @@
 		// THEN
 		require.Error(t, err)
 		require.Contains(t, err.Error(), "unable to fetch database from context")
-	})
-
-	t.Run("Error - conversion from entities", func(t *testing.T) {
-		// GIVEN
-		objType := model.RuntimeLabelableObject
-		objID := "foo"
-		tnt := "tenant"
-		testErr := errors.New("test error")
-
-		mockConverter := &automock.Converter{}
-		defer mockConverter.AssertExpectations(t)
-		mockConverter.On("FromEntity", mock.Anything).Return(model.Label{}, testErr).Once()
-
-		labelRepo := label.NewRepository(mockConverter)
-
-		db, dbMock := testdb.MockDatabase(t)
-		defer dbMock.AssertExpectations(t)
-
-		escapedQuery := regexp.QuoteMeta(`SELECT id, tenant_id, app_id, runtime_id, bundle_instance_auth_id, runtime_context_id, key, value FROM public.labels WHERE runtime_id = $1 AND tenant_id = $2`)
-		mockedRows := sqlmock.NewRows([]string{"id", "tenant_id", "key", "value", "app_id", "runtime_id", "runtime_context_id"}).
-			AddRow("1", tnt, "foo", "test1", nil, objID, nil).
-			AddRow("2", tnt, "bar", "test2", nil, objID, nil)
-		dbMock.ExpectQuery(escapedQuery).WithArgs(sql.NullString{Valid: true, String: objID}, tnt).WillReturnRows(mockedRows)
-
-		ctx := context.TODO()
-		ctx = persistence.SaveToContext(ctx, db)
-		// WHEN
-		actual, err := labelRepo.ListForObject(ctx, tnt, objType, objID)
-		// THEN
-		require.Error(t, err)
-		assert.Nil(t, actual)
 	})
 }
 
@@ -760,11 +689,8 @@
 		db, dbMock := testdb.MockDatabase(t)
 		defer dbMock.AssertExpectations(t)
 
-<<<<<<< HEAD
-		escapedQuery := regexp.QuoteMeta(`SELECT id, tenant_id, app_id, runtime_id, bundle_instance_auth_id, runtime_context_id, key, value FROM public.labels WHERE key = $1 AND tenant_id = $2`)
-=======
-		escapedQuery := regexp.QuoteMeta(fmt.Sprintf(`SELECT id, tenant_id, app_id, runtime_id, runtime_context_id, key, value FROM public.labels WHERE %s AND key = $2`, fixUnescapedTenantIsolationSubquery()))
->>>>>>> 3ee3c04c
+		escapedQuery := regexp.QuoteMeta(fmt.Sprintf(`SELECT id, tenant_id, app_id, runtime_id, bundle_instance_auth_id, runtime_context_id, key, value FROM public.labels WHERE %s AND key = $2`, fixUnescapedTenantIsolationSubquery()))
+
 		mockedRows := sqlmock.NewRows([]string{"id", "tenant_id", "key", "value", "app_id", "runtime_id", "runtime_context_id"}).
 			AddRow("1", tnt, labelKey, "test1", nil, rtmObjID, nil).
 			AddRow("2", tnt, labelKey, "test2", appObjID, nil, nil).
@@ -793,11 +719,7 @@
 		db, dbMock := testdb.MockDatabase(t)
 		defer dbMock.AssertExpectations(t)
 
-<<<<<<< HEAD
-		escapedQuery := regexp.QuoteMeta(`SELECT id, tenant_id, app_id, runtime_id, bundle_instance_auth_id, runtime_context_id, key, value FROM public.labels WHERE key = $1 AND tenant_id = $2`)
-=======
-		escapedQuery := regexp.QuoteMeta(fmt.Sprintf(`SELECT id, tenant_id, app_id, runtime_id, runtime_context_id, key, value FROM public.labels WHERE %s AND key = $2`, fixUnescapedTenantIsolationSubquery()))
->>>>>>> 3ee3c04c
+		escapedQuery := regexp.QuoteMeta(fmt.Sprintf(`SELECT id, tenant_id, app_id, runtime_id, bundle_instance_auth_id, runtime_context_id, key, value FROM public.labels WHERE %s AND key = $2`, fixUnescapedTenantIsolationSubquery()))
 		mockedRows := sqlmock.NewRows([]string{"id", "tenant_id", "key", "value", "app_id", "runtime_id", "runtime_context_id"})
 		dbMock.ExpectQuery(escapedQuery).WithArgs(tnt, "key").WillReturnRows(mockedRows)
 
@@ -818,13 +740,8 @@
 		db, dbMock := testdb.MockDatabase(t)
 		defer dbMock.AssertExpectations(t)
 
-<<<<<<< HEAD
-		escapedQuery := regexp.QuoteMeta(`SELECT id, tenant_id, app_id, runtime_id, bundle_instance_auth_id, runtime_context_id, key, value FROM public.labels WHERE key = $1 AND tenant_id = $2`)
-		dbMock.ExpectQuery(escapedQuery).WithArgs("key", tnt).WillReturnError(errors.New("persistence error"))
-=======
-		escapedQuery := regexp.QuoteMeta(fmt.Sprintf(`SELECT id, tenant_id, app_id, runtime_id, runtime_context_id, key, value FROM public.labels WHERE %s AND key = $2`, fixUnescapedTenantIsolationSubquery()))
+		escapedQuery := regexp.QuoteMeta(fmt.Sprintf(`SELECT id, tenant_id, app_id, runtime_id, bundle_instance_auth_id, runtime_context_id, key, value FROM public.labels WHERE %s AND key = $2`, fixUnescapedTenantIsolationSubquery()))
 		dbMock.ExpectQuery(escapedQuery).WithArgs(tnt, "key").WillReturnError(errors.New("persistence error"))
->>>>>>> 3ee3c04c
 
 		ctx := context.TODO()
 		ctx = persistence.SaveToContext(ctx, db)
@@ -844,40 +761,6 @@
 		// THEN
 		require.Error(t, err)
 		require.Contains(t, err.Error(), "unable to fetch database from context")
-	})
-
-	t.Run("Error - conversion from entities", func(t *testing.T) {
-		// GIVEN
-		tnt := "tenant"
-		labelKey := "foo"
-		rtmObjID := "foo"
-		rtmCtxObjID := "foo"
-		appObjID := "bar"
-		testErr := errors.New("test error")
-
-		mockConverter := &automock.Converter{}
-		defer mockConverter.AssertExpectations(t)
-		mockConverter.On("MultipleFromEntities", mock.Anything).Return(nil, testErr).Once()
-
-		labelRepo := label.NewRepository(mockConverter)
-
-		db, dbMock := testdb.MockDatabase(t)
-		defer dbMock.AssertExpectations(t)
-
-		escapedQuery := regexp.QuoteMeta(`SELECT id, tenant_id, app_id, runtime_id, bundle_instance_auth_id, runtime_context_id, key, value FROM public.labels WHERE key = $1 AND tenant_id = $2`)
-		mockedRows := sqlmock.NewRows([]string{"id", "tenant_id", "key", "value", "app_id", "runtime_id", "runtime_context_id"}).
-			AddRow("1", tnt, labelKey, "test1", nil, rtmObjID, nil).
-			AddRow("2", tnt, labelKey, "test2", appObjID, nil, nil).
-			AddRow("3", tnt, labelKey, "test3", nil, nil, rtmCtxObjID)
-		dbMock.ExpectQuery(escapedQuery).WithArgs(labelKey, tnt).WillReturnRows(mockedRows)
-
-		ctx := context.TODO()
-		ctx = persistence.SaveToContext(ctx, db)
-		// WHEN
-		actual, err := labelRepo.ListByKey(ctx, tnt, labelKey)
-		// THEN
-		require.Error(t, err)
-		assert.Nil(t, actual)
 	})
 }
 
@@ -1213,7 +1096,7 @@
 }
 
 func TestRepository_GetRuntimeScenariosWhereRuntimesLabelsMatchSelector(t *testing.T) {
-	query := regexp.QuoteMeta(fmt.Sprintf(`SELECT id, tenant_id, app_id, runtime_id, runtime_context_id, key, value FROM public.labels WHERE %s AND key = $2 AND runtime_id IN 
+	query := regexp.QuoteMeta(fmt.Sprintf(`SELECT id, tenant_id, app_id, runtime_id, bundle_instance_auth_id, runtime_context_id, key, value FROM public.labels WHERE %s AND key = $2 AND runtime_id IN
 					(SELECT runtime_id FROM public.labels WHERE %s AND key = $4 AND value ?| array[$5] AND runtime_id IS NOT NULL)`, fixUnescapedTenantIsolationSubqueryWithArg(1), fixUnescapedTenantIsolationSubqueryWithArg(3)))
 	tnt := "tenant"
 	selectorKey := "KEY"
@@ -1266,7 +1149,14 @@
 
 		dbMock.ExpectQuery(query).WithArgs(tnt, "scenarios", tnt, selectorKey, selectorValue).WillReturnRows(mockedRows)
 		conv := &automock.Converter{}
-		conv.On("MultipleFromEntities", mock.Anything).Return(nil, testErr).Once()
+		conv.On("FromEntity", label.Entity{
+			ID:        "id",
+			TenantID:  tnt,
+			Key:       selectorKey,
+			RuntimeID: repo.NewNullableString(&rtmID),
+			Value:     string(labelValue),
+		}).Return(model.Label{}, nil).Once()
+		conv.On("FromEntity", mock.Anything).Return(model.Label{}, testErr).Once()
 		labelRepo := label.NewRepository(conv)
 
 		ctx := context.TODO()
@@ -1297,7 +1187,7 @@
 	tenantID := "3c9e9c37-8623-44e2-98c8-5040a94bac63"
 	selectorKey := "KEY"
 	selectorValue := "VALUE"
-	query := regexp.QuoteMeta(fmt.Sprintf(`SELECT id, tenant_id, app_id, runtime_id, runtime_context_id, key, value FROM public.labels WHERE %s AND key = $2 AND value ?| array[$3] AND runtime_id IS NOT NULL`, fixUnescapedTenantIsolationSubquery()))
+	query := regexp.QuoteMeta(fmt.Sprintf(`SELECT id, tenant_id, app_id, runtime_id, bundle_instance_auth_id, runtime_context_id, key, value FROM public.labels WHERE %s AND key = $2 AND value ?| array[$3] AND runtime_id IS NOT NULL`, fixUnescapedTenantIsolationSubquery()))
 	t.Run("Success", func(t *testing.T) {
 		//GIVEN
 		rtm1ID := "fd1a54dc-828e-4097-a4cb-40e7e46eb28a"
@@ -1357,11 +1247,8 @@
 	rtmIDs := []string{rtm1ID, rtm2ID}
 	testErr := errors.New("test error")
 
-<<<<<<< HEAD
-	query := regexp.QuoteMeta(`SELECT id, tenant_id, app_id, runtime_id, bundle_instance_auth_id, runtime_context_id, key, value FROM public.labels WHERE tenant_id = $1 AND key = $2 AND runtime_id IN ($3, $4)`)
-=======
-	query := regexp.QuoteMeta(fmt.Sprintf(`SELECT id, tenant_id, app_id, runtime_id, runtime_context_id, key, value FROM public.labels WHERE %s AND key = $2 AND runtime_id IN ($3, $4)`, fixUnescapedTenantIsolationSubquery()))
->>>>>>> 3ee3c04c
+	query := regexp.QuoteMeta(fmt.Sprintf(`SELECT id, tenant_id, app_id, runtime_id, bundle_instance_auth_id, runtime_context_id, key, value FROM public.labels WHERE %s AND key = $2 AND runtime_id IN ($3, $4)`, fixUnescapedTenantIsolationSubquery()))
+
 	t.Run("Success", func(t *testing.T) {
 		db, dbMock := testdb.MockDatabase(t)
 		mockedRows := sqlmock.NewRows([]string{"id", "tenant_id", "key", "value", "app_id", "runtime_id", "runtime_context_id"}).
@@ -1443,7 +1330,7 @@
 
 	testErr := errors.New("test error")
 
-	query := regexp.QuoteMeta(`SELECT id, tenant_id, app_id, runtime_id, bundle_instance_auth_id, runtime_context_id, key, value FROM public.labels WHERE tenant_id = $1 AND id IN (SELECT label_id FROM public.bundle_instance_auths_scenarios_labels WHERE tenant_id = $2 AND app_id = $3 AND runtime_id = $4)`)
+	query := regexp.QuoteMeta(fmt.Sprintf(`SELECT id, tenant_id, app_id, runtime_id, bundle_instance_auth_id, runtime_context_id, key, value FROM public.labels WHERE %s AND id IN (SELECT label_id FROM public.bundle_instance_auths_scenarios_labels WHERE tenant_id IN ( with recursive children AS (SELECT t1.id, t1.parent FROM business_tenant_mappings t1 WHERE id = $2 UNION ALL SELECT t2.id, t2.parent FROM business_tenant_mappings t2 INNER JOIN children t on t.id = t2.parent) SELECT id from children ) AND app_id = $3 AND runtime_id = $4)`, fixUnescapedTenantIsolationSubquery()))
 	t.Run("Success", func(t *testing.T) {
 		db, dbMock := testdb.MockDatabase(t)
 		mockedRows := sqlmock.NewRows([]string{"id", "tenant_id", "key", "value", "app_id", "runtime_id", "runtime_context_id"}).
@@ -1491,7 +1378,7 @@
 
 	testErr := errors.New("test error")
 
-	query := regexp.QuoteMeta(`SELECT id, tenant_id, app_id, runtime_id, bundle_instance_auth_id, runtime_context_id, key, value FROM public.labels WHERE tenant_id = $1 AND key = $2 AND app_id IS NOT NULL AND value ?| array[$3,$4]`)
+	query := regexp.QuoteMeta(fmt.Sprintf(`SELECT id, tenant_id, app_id, runtime_id, bundle_instance_auth_id, runtime_context_id, key, value FROM public.labels WHERE %s AND key = $2 AND app_id IS NOT NULL AND value ?| array[$3,$4]`, fixUnescapedTenantIsolationSubquery()))
 	t.Run("Success", func(t *testing.T) {
 		db, dbMock := testdb.MockDatabase(t)
 		mockedRows := sqlmock.NewRows([]string{"id", "tenant_id", "key", "value", "app_id", "runtime_id", "runtime_context_id"}).
@@ -1533,7 +1420,7 @@
 	appID := "fd1a54dc-828e-4097-a4cb-40e7e46eb28a"
 	testErr := errors.New("test error")
 
-	query := regexp.QuoteMeta(`DELETE FROM public.labels WHERE tenant_id = $1 AND app_id = $2 AND NOT key ~ $3`)
+	query := regexp.QuoteMeta(fmt.Sprintf(`DELETE FROM public.labels WHERE %s AND app_id = $2 AND NOT key ~ $3`, fixUnescapedTenantIsolationSubquery()))
 	t.Run("Success", func(t *testing.T) {
 		db, dbMock := testdb.MockDatabase(t)
 
