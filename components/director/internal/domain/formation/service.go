--- conflicted
+++ resolved
@@ -177,50 +177,28 @@
 // Also, a new Formation entity is created based on the provided template name or the default one is used if it's not provided
 func (s *service) CreateFormation(ctx context.Context, tnt string, formation model.Formation, templateName string) (*model.Formation, error) {
 	formationName := formation.Name
-<<<<<<< HEAD
 	if err := s.modifyFormations(ctx, tnt, formationName, addFormation); err != nil {
-=======
-	err := s.modifyFormations(ctx, tnt, formationName, addFormation)
-	if err != nil {
->>>>>>> 7dbf60ce
 		if !apperrors.IsNotFoundError(err) {
 			return nil, err
 		}
 		if err = s.labelDefService.CreateWithFormations(ctx, tnt, []string{formationName}); err != nil {
 			return nil, err
 		}
-<<<<<<< HEAD
-		// TODO:: Currently we need to support both mechanisms of formation creation/deletion(through label definitions and Formations entity) for backwards compatibility
-		return s.createFormation(ctx, tnt, *templateName, formationName)
 	}
 
 	// TODO:: Currently we need to support both mechanisms of formation creation/deletion(through label definitions and Formations entity) for backwards compatibility
 	return s.createFormation(ctx, tnt, *templateName, formationName)
-=======
-	}
-
-	// TODO:: Currently we need to support both mechanisms of formation creation/deletion(through label definitions and Formations entity) for backwards compatibility
-	if err := s.createFormation(ctx, tnt, templateName, formationName); err != nil {
-		return nil, err
-	}
-
-	return &model.Formation{Name: formationName}, nil
->>>>>>> 7dbf60ce
 }
 
 // DeleteFormation removes the provided formation from the scenario label definitions of the given tenant.
 // Also, removes the Formation entity from the DB
 func (s *service) DeleteFormation(ctx context.Context, tnt string, formation model.Formation) (*model.Formation, error) {
 	formationName := formation.Name
-<<<<<<< HEAD
 	if err := s.modifyFormations(ctx, tnt, formationName, deleteFormation); err != nil {
 		return nil, err
 	}
 
 	f, err := s.getFormationByName(ctx, formation.Name, tnt)
-=======
-	err := s.modifyFormations(ctx, tnt, formationName, deleteFormation)
->>>>>>> 7dbf60ce
 	if err != nil {
 		return nil, err
 	}
@@ -231,7 +209,7 @@
 		return nil, errors.Wrapf(err, "An error occurred while deleting formation with name: %q", formationName)
 	}
 
-	return &model.Formation{Name: formationName}, nil
+	return f, nil
 }
 
 // AssignFormation assigns object based on graphql.FormationObjectType.
@@ -574,14 +552,7 @@
 		Key:     model.ScenariosKey,
 		Schema:  &schema,
 		Version: def.Version,
-<<<<<<< HEAD
 	})
-=======
-	}); err != nil {
-		return err
-	}
-	return nil
->>>>>>> 7dbf60ce
 }
 
 func (s *service) modifyAssignedFormations(ctx context.Context, tnt, objectID string, formation model.Formation, objectType model.LabelableObject, modificationFunc modificationFunc) error {
@@ -722,11 +693,7 @@
 	log.C(ctx).Debugf("Creating formation with name: %q and template ID: %q...", formationName, fTmpl.ID)
 	if err = s.formationRepository.Create(ctx, formation); err != nil {
 		log.C(ctx).Errorf("An error occurred while creating formation with name: %q and template ID: %q", formationName, fTmpl.ID)
-<<<<<<< HEAD
 		return nil, errors.Wrapf(err, "An error occurred while creating formation with name: %q and template ID: %q", formationName, fTmpl.ID)
-=======
-		return errors.Wrapf(err, "An error occurred while creating formation with name: %q and template ID: %q", formationName, fTmpl.ID)
->>>>>>> 7dbf60ce
 	}
 
 	return formation, nil
