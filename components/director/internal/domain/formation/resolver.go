--- conflicted
+++ resolved
@@ -102,17 +102,10 @@
 		return nil, err
 	}
 
-<<<<<<< HEAD
-	gqlFormation := r.conv.MultipleToGraphQL(formationPage.Data)
-
-	return &graphql.FormationPage{
-		Data:       gqlFormation,
-=======
 	formations := r.conv.MultipleToGraphQL(formationPage.Data)
 
 	return &graphql.FormationPage{
 		Data:       formations,
->>>>>>> 3d5dce79
 		TotalCount: formationPage.TotalCount,
 		PageInfo: &graphql.PageInfo{
 			StartCursor: graphql.PageCursor(formationPage.PageInfo.StartCursor),
