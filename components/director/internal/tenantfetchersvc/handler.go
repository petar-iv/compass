package tenantfetchersvc

import (
	"context"
	"encoding/json"
	"fmt"
	"io/ioutil"
	"net/http"
	"time"

	"github.com/kyma-incubator/compass/components/director/pkg/oauth"
	"github.com/kyma-incubator/compass/components/director/pkg/persistence"

	"github.com/gorilla/mux"
	"github.com/kyma-incubator/compass/components/director/internal/features"
	"github.com/kyma-incubator/compass/components/director/pkg/log"
	"github.com/tidwall/gjson"
)

const (
	// InternalServerError message
	InternalServerError = "Internal Server Error"
	compassURL          = "https://github.com/kyma-incubator/compass"
)

// TenantFetcher is used to fectch tenants for creation;
//go:generate mockery --name=TenantFetcher --output=automock --outpkg=automock --case=underscore --disable-version-string
type TenantFetcher interface {
	FetchTenantOnDemand(ctx context.Context, tenantID, parentTenantID string) error
}

// TenantSubscriber is used to apply subscription changes for tenants;
//go:generate mockery --name=TenantSubscriber --output=automock --outpkg=automock --case=underscore --disable-version-string
type TenantSubscriber interface {
	Subscribe(ctx context.Context, tenantSubscriptionRequest *TenantSubscriptionRequest) error
	Unsubscribe(ctx context.Context, tenantSubscriptionRequest *TenantSubscriptionRequest) error
}

// HandlerConfig is the configuration required by the tenant handler.
// It includes configurable parameters for incoming requests, including different tenant IDs json properties, and path parameters.
type HandlerConfig struct {
	TenantOnDemandHandlerEndpoint string `envconfig:"APP_TENANT_ON_DEMAND_HANDLER_ENDPOINT,default=/v1/fetch/{parentTenantId}/{tenantId}"`
	RegionalHandlerEndpoint       string `envconfig:"APP_REGIONAL_HANDLER_ENDPOINT,default=/v1/regional/{region}/callback/{tenantId}"`
	DependenciesEndpoint          string `envconfig:"APP_REGIONAL_DEPENDENCIES_ENDPOINT,default=/v1/regional/{region}/dependencies"`
	TenantPathParam               string `envconfig:"APP_TENANT_PATH_PARAM,default=tenantId"`
	ParentTenantPathParam         string `envconfig:"APP_PARENT_TENANT_PATH_PARAM,default=parentTenantId"`
	RegionPathParam               string `envconfig:"APP_REGION_PATH_PARAM,default=region"`

	Features features.Config

	TenantFetcherJobIntervalMins time.Duration `envconfig:"default=5m"`
	FullResyncInterval           time.Duration `envconfig:"default=12h"`
	ShouldSyncSubaccounts        bool          `envconfig:"default=false"`

	Kubernetes KubeConfig
	Database   persistence.DatabaseConfig

	DirectorGraphQLEndpoint     string        `envconfig:"APP_DIRECTOR_GRAPHQL_ENDPOINT"`
	ClientTimeout               time.Duration `envconfig:"default=60s"`
	HTTPClientSkipSslValidation bool          `envconfig:"APP_HTTP_CLIENT_SKIP_SSL_VALIDATION,default=false"`

	TenantInsertChunkSize int `envconfig:"default=500"`
	TenantProviderConfig

	TenantDependenciesConfigPath string                  `envconfig:"APP_TENANT_REGION_DEPENDENCIES_CONFIG_PATH"`
	RegionToDependenciesConfig   map[string][]Dependency `envconfig:"-"`
}

// TenantProviderConfig includes the configuration for tenant providers - the tenant ID json property names, the subdomain property name, and the tenant provider name.
type TenantProviderConfig struct {
	TenantIDProperty                    string `envconfig:"APP_TENANT_PROVIDER_TENANT_ID_PROPERTY,default=tenantId"`
	SubaccountTenantIDProperty          string `envconfig:"APP_TENANT_PROVIDER_SUBACCOUNT_TENANT_ID_PROPERTY,default=subaccountTenantId"`
	CustomerIDProperty                  string `envconfig:"APP_TENANT_PROVIDER_CUSTOMER_ID_PROPERTY,default=customerId"`
	SubdomainProperty                   string `envconfig:"APP_TENANT_PROVIDER_SUBDOMAIN_PROPERTY,default=subdomain"`
	TenantProvider                      string `envconfig:"APP_TENANT_PROVIDER,default=external-provider"`
	SubscriptionProviderIDProperty      string `envconfig:"APP_TENANT_PROVIDER_SUBSCRIPTION_PROVIDER_ID_PROPERTY,default=subscriptionProviderIdProperty"`
	ProviderSubaccountIDProperty        string `envconfig:"APP_TENANT_PROVIDER_PROVIDER_SUBACCOUNT_ID_PROPERTY,default=providerSubaccountIdProperty"`
	ConsumerTenantIDProperty            string `envconfig:"APP_TENANT_PROVIDER_CONSUMER_TENANT_ID_PROPERTY,default=consumerTenantIdProperty"`
	SubscriptionProviderAppNameProperty string `envconfig:"APP_TENANT_PROVIDER_SUBSCRIPTION_PROVIDER_APP_NAME_PROPERTY,default=subscriptionProviderAppNameProperty"`
}

type Dependency struct {
	Xsappname string `json:"xsappname"`
}

// EventsConfig contains configuration for Events API requests
type EventsConfig struct {
	AccountsRegion    string            `envconfig:"default=central"`
	SubaccountRegions map[string]string `envconfig:"optional"`

	AuthMode    oauth.AuthMode `envconfig:"APP_OAUTH_AUTH_MODE,default=standard"`
	OAuthConfig OAuth2Config
	APIConfig   APIConfig
	QueryConfig QueryConfig

	TenantFieldMapping          TenantFieldMapping
	MovedSubaccountFieldMapping MovedSubaccountsFieldMapping

	MetricsPushEndpoint string `envconfig:"optional,APP_METRICS_PUSH_ENDPOINT"`
}

type handler struct {
	fetcher    TenantFetcher
	subscriber TenantSubscriber
	config     HandlerConfig
}

// NewTenantsHTTPHandler returns a new HTTP handler, responsible for creation and deletion of regional and non-regional tenants.
func NewTenantsHTTPHandler(subscriber TenantSubscriber, config HandlerConfig) *handler {
	return &handler{
		subscriber: subscriber,
		config:     config,
	}
}

// NewTenantFetcherHTTPHandler returns a new HTTP handler, responsible for creation of on-demand tenants.
func NewTenantFetcherHTTPHandler(fetcher TenantFetcher, config HandlerConfig) *handler {
	return &handler{
		fetcher: fetcher,
		config:  config,
	}
}

// FetchTenantOnDemand fetches External tenants registry events for a provided subaccount and creates a subaccount tenant
func (h *handler) FetchTenantOnDemand(writer http.ResponseWriter, request *http.Request) {
	ctx := request.Context()

	vars := mux.Vars(request)
	tenantID, ok := vars[h.config.TenantPathParam]
	if !ok || len(tenantID) == 0 {
		log.C(ctx).Error("Tenant path parameter is missing from request")
		http.Error(writer, "Tenant path parameter is missing from request", http.StatusBadRequest)
		return
	}

	parentTenantID, ok := vars[h.config.ParentTenantPathParam]
	if !ok || len(parentTenantID) == 0 {
		log.C(ctx).Error("Parent tenant path parameter is missing from request")
		http.Error(writer, "Parent tenant ID path parameter is missing from request", http.StatusBadRequest)
		return
	}

	log.C(ctx).Infof("Fetching create event for tenant with ID %s", tenantID)

	err := h.fetcher.FetchTenantOnDemand(ctx, tenantID, parentTenantID)
	if err != nil {
		log.C(ctx).WithError(err).Errorf("Error while processing request for creation of tenant %s: %v", tenantID, err)
		http.Error(writer, InternalServerError, http.StatusInternalServerError)
		return
	}
	writeCreatedResponse(writer, ctx, tenantID)
}

func writeCreatedResponse(writer http.ResponseWriter, ctx context.Context, tenantID string) {
	writer.Header().Set("Content-Type", "text/plain")
	writer.WriteHeader(http.StatusOK)
	if _, err := writer.Write([]byte(compassURL)); err != nil {
		log.C(ctx).WithError(err).Errorf("Failed to write response body for request for creation of tenant %s: %v", tenantID, err)
	}
}

// SubscribeTenant handles subscription for tenant. If tenant does not exist, will create it first.
func (h *handler) SubscribeTenant(writer http.ResponseWriter, request *http.Request) {
	h.applySubscriptionChange(writer, request, h.subscriber.Subscribe)
}

// UnSubscribeTenant handles unsubscription for tenant which will remove the tenant id label from the runtime
func (h *handler) UnSubscribeTenant(writer http.ResponseWriter, request *http.Request) {
	h.applySubscriptionChange(writer, request, h.subscriber.Unsubscribe)
}

// Dependencies handler returns all external services where once created in Compass, the tenant should be created as well.
func (h *handler) Dependencies(writer http.ResponseWriter, request *http.Request) {
	ctx := request.Context()

	vars := mux.Vars(request)
<<<<<<< HEAD
	region, ok := vars[h.config.RegionPathParam]
=======
	_, ok := vars[h.config.RegionPathParam]
>>>>>>> 32b43e9e
	if !ok {
		log.C(ctx).Error("Region path parameter is missing from request")
		http.Error(writer, "Region path parameter is missing from request", http.StatusBadRequest)
		return
	}

<<<<<<< HEAD
	dependencies, ok := h.config.RegionToDependenciesConfig[region]
	if !ok {
		log.C(ctx).Errorf("Invalid region provided: %s", region)
		http.Error(writer, fmt.Sprintf("Invalid region provided: %s", region), http.StatusBadRequest)
		return
	}	

	bytes, err := json.Marshal(dependencies)
	if err != nil {
		log.C(ctx).WithError(err).Error("Failed to marshal response body for dependencies request")
		http.Error(writer, InternalServerError, http.StatusInternalServerError)
		return
	}

	writer.Header().Set("Content-Type", "application/json")
	if _, err := writer.Write(bytes); err != nil {
=======
	writer.Header().Set("Content-Type", "application/json")
	if _, err := writer.Write([]byte("[]")); err != nil {
>>>>>>> 32b43e9e
		log.C(ctx).WithError(err).Errorf("Failed to write response body for dependencies request")
		http.Error(writer, InternalServerError, http.StatusInternalServerError)
		return
	}
}

func (h *handler) applySubscriptionChange(writer http.ResponseWriter, request *http.Request, subscriptionFunc subscriptionFunc) {
	ctx := request.Context()

	vars := mux.Vars(request)
	region, ok := vars[h.config.RegionPathParam]
	if !ok {
		log.C(ctx).Error("Region path parameter is missing from request")
		http.Error(writer, "Region path parameter is missing from request", http.StatusBadRequest)
		return
	}

	body, err := ioutil.ReadAll(request.Body)
	if err != nil {
		log.C(ctx).WithError(err).Errorf("Failed to read tenant information from request body: %v", err)
		http.Error(writer, InternalServerError, http.StatusInternalServerError)
		return
	}

	subscriptionRequest, err := h.getSubscriptionRequest(body, region)
	if err != nil {
		log.C(ctx).WithError(err).Errorf("Failed to extract tenant information from request body: %v", err)
		http.Error(writer, fmt.Sprintf("Failed to extract tenant information from request body: %v", err), http.StatusBadRequest)
		return
	}

	mainTenantID := subscriptionRequest.MainTenantID()
	if err := subscriptionFunc(ctx, subscriptionRequest); err != nil {
		log.C(ctx).WithError(err).Errorf("Failed to apply subscription change for tenant %s: %v", mainTenantID, err)
		http.Error(writer, InternalServerError, http.StatusInternalServerError)
		return
	}

	respondSuccess(ctx, writer, mainTenantID)
}

func (h *handler) getSubscriptionRequest(body []byte, region string) (*TenantSubscriptionRequest, error) {
	properties, err := getProperties(body, map[string]bool{
		h.config.TenantIDProperty:                    true,
		h.config.SubaccountTenantIDProperty:          false,
		h.config.SubdomainProperty:                   true,
		h.config.CustomerIDProperty:                  false,
		h.config.SubscriptionProviderIDProperty:      true,
		h.config.ProviderSubaccountIDProperty:        true,
		h.config.ConsumerTenantIDProperty:            true,
		h.config.SubscriptionProviderAppNameProperty: true,
	})
	if err != nil {
		return nil, err
	}

	req := &TenantSubscriptionRequest{
		AccountTenantID:             properties[h.config.TenantIDProperty],
		SubaccountTenantID:          properties[h.config.SubaccountTenantIDProperty],
		CustomerTenantID:            properties[h.config.CustomerIDProperty],
		Subdomain:                   properties[h.config.SubdomainProperty],
		SubscriptionProviderID:      properties[h.config.SubscriptionProviderIDProperty],
		ProviderSubaccountID:        properties[h.config.ProviderSubaccountIDProperty],
		ConsumerTenantID:            properties[h.config.ConsumerTenantIDProperty],
		SubscriptionProviderAppName: properties[h.config.SubscriptionProviderAppNameProperty],
		Region:                      region,
	}

	if req.AccountTenantID == req.SubaccountTenantID {
		req.SubaccountTenantID = ""
	}

	if req.AccountTenantID == req.CustomerTenantID {
		req.CustomerTenantID = ""
	}

	return req, nil
}

func getProperties(body []byte, props map[string]bool) (map[string]string, error) {
	resultProps := map[string]string{}
	for propName, mandatory := range props {
		result := gjson.GetBytes(body, propName).String()
		if mandatory && len(result) == 0 {
			return nil, fmt.Errorf("mandatory property %q is missing from request body", propName)
		}
		resultProps[propName] = result
	}

	return resultProps, nil
}

func respondSuccess(ctx context.Context, writer http.ResponseWriter, mainTenantID string) {
	writer.Header().Set("Content-Type", "text/plain")
	writer.WriteHeader(http.StatusOK)
	if _, err := writer.Write([]byte(compassURL)); err != nil {
		log.C(ctx).WithError(err).Errorf("Failed to write response body for tenant request creation for tenant %s: %v", mainTenantID, err)
	}
}<|MERGE_RESOLUTION|>--- conflicted
+++ resolved
@@ -2,7 +2,6 @@
 
 import (
 	"context"
-	"encoding/json"
 	"fmt"
 	"io/ioutil"
 	"net/http"
@@ -174,38 +173,15 @@
 	ctx := request.Context()
 
 	vars := mux.Vars(request)
-<<<<<<< HEAD
-	region, ok := vars[h.config.RegionPathParam]
-=======
 	_, ok := vars[h.config.RegionPathParam]
->>>>>>> 32b43e9e
 	if !ok {
 		log.C(ctx).Error("Region path parameter is missing from request")
 		http.Error(writer, "Region path parameter is missing from request", http.StatusBadRequest)
 		return
 	}
 
-<<<<<<< HEAD
-	dependencies, ok := h.config.RegionToDependenciesConfig[region]
-	if !ok {
-		log.C(ctx).Errorf("Invalid region provided: %s", region)
-		http.Error(writer, fmt.Sprintf("Invalid region provided: %s", region), http.StatusBadRequest)
-		return
-	}	
-
-	bytes, err := json.Marshal(dependencies)
-	if err != nil {
-		log.C(ctx).WithError(err).Error("Failed to marshal response body for dependencies request")
-		http.Error(writer, InternalServerError, http.StatusInternalServerError)
-		return
-	}
-
-	writer.Header().Set("Content-Type", "application/json")
-	if _, err := writer.Write(bytes); err != nil {
-=======
 	writer.Header().Set("Content-Type", "application/json")
 	if _, err := writer.Write([]byte("[]")); err != nil {
->>>>>>> 32b43e9e
 		log.C(ctx).WithError(err).Errorf("Failed to write response body for dependencies request")
 		http.Error(writer, InternalServerError, http.StatusInternalServerError)
 		return
