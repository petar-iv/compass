--- conflicted
+++ resolved
@@ -40,15 +40,13 @@
 	github.com/tidwall/gjson v1.6.8
 	github.com/tidwall/sjson v1.1.5
 	github.com/vektah/gqlparser/v2 v2.0.1
+	github.com/vrischmann/envconfig v1.3.0
 	github.com/xeipuuv/gojsonschema v1.2.0
 	golang.org/x/mod v0.4.2 // indirect
 	golang.org/x/oauth2 v0.0.0-20210220000619-9bb904979d93
-<<<<<<< HEAD
-	gopkg.in/yaml.v2 v2.4.0
-=======
 	golang.org/x/sys v0.0.0-20210331175145-43e1dd70ce54 // indirect
 	golang.org/x/tools v0.1.0 // indirect
->>>>>>> 5deba327
+	gopkg.in/yaml.v2 v2.4.0
 	k8s.io/api v0.17.2 // DO NOT BUMP
 	k8s.io/apimachinery v0.17.2 // DO NOT BUMP
 	k8s.io/client-go v0.17.2 // DO NOT BUMP
