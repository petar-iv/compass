global:
  disableLegacyConnectivity: true
  defaultTenant: 3e64ebae-38b5-46a0-b1ed-9ccee153a0ae
  tenants:
    - name: default
      id: 3e64ebae-38b5-46a0-b1ed-9ccee153a0ae
    - name: foo
      id: 1eba80dd-8ff6-54ee-be4d-77944d17b10b
    - name: bar
      id: af9f84a9-1d3a-4d9f-ae0c-94f883b33b6e
    - name: TestTenantSeparation
      id: f1c4b5be-b0e1-41f9-b0bc-b378200dcca0
    - name: TestDeleteLastScenarioForApplication
      id: 0403be1e-f854-475e-9074-922120277af5
    - name: Test_DeleteAutomaticScenarioAssignmentForSelector
      id: d9553135-6115-4c67-b4d9-962c00f3725f
    - name: Test_AutomaticScenarioAssigmentForRuntime
      id: 8c733a45-d988-4472-af10-1256b82c70c0
    - name: TestAutomaticScenarioAssignmentsWholeScenario
      id: 65a63692-c00a-4a7d-8376-8615ee37f45c
    - name: TestTenantsQueryTenantNotInitialized
      id: 72329135-27fd-4284-9bcb-37ea8d6307d0
    - name: Test Default
      id: 5577cf46-4f78-45fa-b55f-a42a3bdba868
    - name: TestListLabelDefinitions
      id: 3f641cf5-2d14-4e0f-a122-16e7569926f1
    - name: Test_AutomaticScenarioAssignmentQueries
      id: 8263cc13-5698-4a2d-9257-e8e76b543e88
    - name: TestGetScenariosLabelDefinitionCreatesOneIfNotExists
      id: 2263cc13-5698-4a2d-9257-e8e76b543e33
    - name: TestApplicationsForRuntime
      id: 5984a414-1eed-4972-af2c-b2b6a415c7d7
    - name: Test_DeleteAutomaticScenarioAssignmentForScenario
      id: d08e4cb6-a77f-4a07-b021-e3317a373597
    - name: TestApplicationsForRuntimeWithHiddenApps
      id: 7e1f2df8-36dc-4e40-8be3-d1555d50c91c
    - name: TestTenantsQueryTenantInitialized
      id: 8cf0c909-f816-4fe3-a507-a7917ccd8380
    - name: TestDeleteApplicationIfInScenario
      id: 0d597250-6b2d-4d89-9c54-e23cb497cd01

  images:
    containerRegistry:
      path: eu.gcr.io/kyma-project/incubator
    connector:
      dir:
      version: "PR-1868"
    connectivity_adapter:
      dir:
      version: "PR-1868"
    pairing_adapter:
      dir:
      version: "PR-1868"
    director:
      dir:
<<<<<<< HEAD
      version: "PR-1862"
=======
      version: "PR-1878"
>>>>>>> 80574ecb
    gateway:
      dir:
      version: "PR-1868"
    operations_controller:
      dir:
      version: "PR-1868"
    tenant_fetcher:
      dir:
      version: "PR-1868"
    ord_service:
      dir:
      version: "PR-29"
    schema_migrator:
      dir:
<<<<<<< HEAD
      version: "PR-1862"
=======
      version: "PR-1878"
>>>>>>> 80574ecb
    system_broker:
      dir:
      version: "PR-1868"
    certs_setup_job:
      containerRegistry:
        path: eu.gcr.io/kyma-project
      dir:
      version: "0a651695"
    external_services_mock:
      dir:
      version: "PR-1878"
    console:
      dir:
      version: "PR-33"
    e2e_tests:
      dir:
<<<<<<< HEAD
      version: "PR-1862"
=======
      version: "PR-1878"
>>>>>>> 80574ecb
  isLocalEnv: false
  oauth2:
    host: oauth2
  livenessProbe:
    initialDelaySeconds: 30
    timeoutSeconds: 1
    periodSeconds: 10
  readinessProbe:
    initialDelaySeconds: 5
    timeoutSeconds: 1
    periodSeconds: 2

  agentPreconfiguration: false

  director:
    prefix: /director
    graphql:
      external:
        port: 3000
      internal:
        port: 3001
    validator:
      port: 8080
    metrics:
      port: 3003
    operations:
      port: 3002
      path: "/operation"
      lastOperationPath: "/last_operation"

    clientIDHeaderKey: client_user

    tests:
      scopes: "runtime:write application:write label_definition:write integration_system:write application:read runtime:read label_definition:read integration_system:read health_checks:read application_template:read application_template:write eventing:manage tenant:read automatic_scenario_assignment:read automatic_scenario_assignment:write"

  auditlog:
    configMapName: "compass-gateway-auditlog-config"
    secretName: "compass-gateway-auditlog-secret"
    script:
      configMapName: "auditlog-script"

  testCredentials:
    secretName: "test-credentials-secret"

  enableCompassDefaultScenarioAssignment: true

  tenantConfig:
    useDefaultTenants: true
    dbPool:
      maxOpenConnections: 1
      maxIdleConnections: 1

  connector:
    prefix: /connector
    graphql:
      external:
        port: 3000
    validator:
      port: 8080
    # If secrets do not exist they will be created
    secrets:
      ca:
        name: compass-connector-app-ca
        namespace: compass-system
        certificateKey: ca.crt
        keyKey: ca.key
      rootCA:
        namespace: istio-system # For Ingress Gateway to work properly the namespace needs to be istio-system
        # In order for istio mTLS to work we should have two different secrets one containing the server certificate (let’s say X) and one used for validation of the client’s certificates.
        # The second one should be our root certificate and istio wants it to be named X-cacert. (-cacert suffix).
        # This is the reason for the confusing name of our root certificate. https://preliminary.istio.io/v1.6/docs/tasks/traffic-management/ingress/secure-ingress/#configure-a-mutual-tls-ingress-gateway
        cacert: compass-gateway-mtls-certs-cacert # For cert-rotation the cacert should be in different secret
        certificateKey: cacert
    certificateDataHeader: "Certificate-Data"
    revocation:
      configmap:
        name: revocations-config
        namespace: "{{ .Release.Namespace }}"
    # If key and certificate are not provided they will be generated
    caKey: ""
    caCertificate: ""

  system_broker:
    enabled: true
    port: 5001
    prefix: /broker
    tokenProviderFromHeader:
      forwardHeaders: Authorization
    tokenProviderFromSecret:
      enabled: false
      secrets:
        integrationSystemCredentials:
          name: compass-system-broker-credentials
          namespace: compass-system
    testNamespace: kyma-system

  gateway:
    port: 3000
    tls:
      host: compass-gateway
      secure:
        oauth:
          host: compass-gateway-auth-oauth
    mtls:
      host: compass-gateway-mtls
      certSecret: compass-gateway-mtls-certs
    headers:
      request:
        remove:
          - "Client-Id-From-Token"
          - "Client-Id-From-Certificate"
          - "Client-Certificate-Hash"
          - "Certificate-Data"

  operations_controller:
    enabled: true

  connectivity_adapter:
    port: 8080
    tls:
      host: adapter-gateway
    mtls:
      host: adapter-gateway-mtls

  rewriteFilters:
    workloadLabel: oathkeeper
    namespace: kyma-system
    tokenDataHeader: "Connector-Token"
    certificateDataHeader: "Certificate-Data"

  istio:
    mtlsGateway:
      name: "compass-gateway-mtls"
      namespace: "compass-system"
    gateway:
      name: "kyma-gateway"
      namespace: "kyma-system"
    proxy:
      port: 15020
    namespace: istio-system
    ingressgateway:
      workloadLabel: istio-ingressgateway
      requestPayloadSizeLimit: 2097152 # 2 MB
      correlationHeaderRewriteFilter:
        expectedHeaders:
        - "x-request-id"
        - "x-correlation-id"
        - "x-correlationid"
        - "x-forrequest-id"
        - "x-vcap-request-id"
        - "x-broker-api-request-identity"

  ingress:
    domainName: "kyma.local"

  database:
    manageSecrets: true
    embedded:
      enabled: true
      director:
        name: "postgres"
      directorDBName: "postgres"
    managedGCP:
      serviceAccountKey: ""
      instanceConnectionName: ""
      director:
        name: ""
        user: ""
        password: ""
      host: "localhost"
      hostPort: "5432"
      sslMode: ""

      #TODO remove below after migration to separate user will be done
      dbUser: ""
      dbPassword: ""
      directorDBName: ""

  oathkeeper:
    host: ory-oathkeeper-proxy.kyma-system.svc.cluster.local
    port: 4455
    idTokenConfig:
      claims: '{"scopes": "{{ print .Extra.scope }}", "tenant": "{{ print .Extra.tenant }}", "externalTenant": "{{ print .Extra.externalTenant }}", "consumerID": "{{ print .Extra.consumerID}}", "consumerType": "{{ print .Extra.consumerType }}"}'
    mutators:
      runtimeMappingService:
        config:
          api:
            url: http://compass-director.compass-system.svc.cluster.local:3000/runtime-mapping
            retry:
              give_up_after: 6s
              max_delay: 2000ms
      authenticationMappingService:
        config:
          api:
            url: http://compass-director.compass-system.svc.cluster.local:3000/authn-mapping
            retry:
              give_up_after: 6s
              max_delay: 2000ms
      tenantMappingService:
        config:
          api:
            url: http://compass-director.compass-system.svc.cluster.local:3000/tenant-mapping
            retry:
              give_up_after: 6s
              max_delay: 2000ms
      certificateResolverService:
        config:
          api:
            url: http://compass-connector.compass-system.svc.cluster.local:8080/v1/certificate/data/resolve
            retry:
              give_up_after: 6s
              max_delay: 2000ms
      tokenResolverService:
        config:
          api:
            url: http://compass-director.compass-system.svc.cluster.local:8080/v1/tokens/resolve
            retry:
              give_up_after: 6s
              max_delay: 2000ms

  tenantFetcher:
    host: compass-tenant-fetcher.compass-system.svc.cluster.local
    prefix: /tenants
    port: 3000
    authentication:
      allowJWTSigningNone: true
      jwksEndpoints: '["http://ory-oathkeeper-api.kyma-system.svc.cluster.local:4456/.well-known/jwks.json"]'
      identityZone: "id-zone"
    tenantProvider:
      tenantIdProperty: "tenantId"
      name: "provider"

  ordService:
    host: compass-ord-service.compass-system.svc.cluster.local
    prefix: /open-resource-discovery-service/v0
    docsPrefix: /open-resource-discovery-docs
    staticPrefix: /open-resource-discovery-static/v0
    port: 3000
    defaultResponseType: "xml"

  ordAggregator:
    name: ord-aggregator
    enabled: true
    schedule: "*/5 * * * *"
    dbPool:
      maxOpenConnections: 2
      maxIdleConnections: 2

  tenantFetchers:
    job1:
      enabled: false
      configMapNamespace: "compass-system"
      manageSecrets: true
      providerName: "compass"
      schedule: "*/5 * * * *"
      kubernetes:
        configMapNamespace: "compass-system"
        pollInterval: 2s
        pollTimeout: 1m
        timeout: 2m
      oauth:
        client: ""
        secret: ""
        tokenURL: ""
      endpoints:
        tenantCreated: "127.0.0.1/events?type=created"
        tenantDeleted: "127.0.0.1/events?type=deleted"
        tenantUpdated: "127.0.0.1/events?type=updated"
      fieldMapping:
        totalPagesField: "totalPages"
        totalResultsField: "totalResults"
        tenantEventsField: "events"
        idField: "id"
        nameField: "name"
        discriminatorField: ""
        discriminatorValue: ""
        detailsField: "details"
      queryMapping:
        pageNumField: "pageNum"
        pageSizeField: "pageSize"
        timestampField: "timestamp"
      query:
        startPage: "0"
        pageSize: "100"
      dbPool:
        maxOpenConnections: 1
        maxIdleConnections: 1

  metrics:
    enabled: true
    pushEndpoint: http://monitoring-prometheus-pushgateway.kyma-system.svc.cluster.local:9091

  authenticators:
    authenticator0:
      enabled: true
      gatewayHost: "compass-gateway-authenticator0"
      trusted_issuers: '[{"domain_url": "authenticator.domain", "scope_prefix": "prefix."}, {}]'
      attributes: '{"uniqueAttribute": { "key": "key", "value": "val" }, "tenant": { "key": "key" }, "identity": { "key": "key" } }'

  externalServicesMock:
    enabled: false

  tests:
    namespace: kyma-system
    connectivityAdapterFQDN: http://compass-connectivity-adapter.compass-system.svc.cluster.local
    directorFQDN: http://compass-director.compass-system.svc.cluster.local
    connectorFQDN: http://compass-connector.compass-system.svc.cluster.local
    externalServicesMockFQDN: http://compass-external-services-mock.compass-system.svc.cluster.local
    ordServiceFQDN: http://compass-ord-service.compass-system.svc.cluster.local
    systemBrokerFQDN: http://compass-system-broker.compass-system.svc.cluster.local
    tenantFetcherFQDN: http://compass-tenant-fetcher.compass-system.svc.cluster.local
    db:
      maxOpenConnections: 3
      maxIdleConnections: 1
    skipTLSVerify: true
pairing-adapter:
  enabled: false<|MERGE_RESOLUTION|>--- conflicted
+++ resolved
@@ -53,11 +53,7 @@
       version: "PR-1868"
     director:
       dir:
-<<<<<<< HEAD
       version: "PR-1862"
-=======
-      version: "PR-1878"
->>>>>>> 80574ecb
     gateway:
       dir:
       version: "PR-1868"
@@ -72,11 +68,7 @@
       version: "PR-29"
     schema_migrator:
       dir:
-<<<<<<< HEAD
       version: "PR-1862"
-=======
-      version: "PR-1878"
->>>>>>> 80574ecb
     system_broker:
       dir:
       version: "PR-1868"
@@ -93,11 +85,7 @@
       version: "PR-33"
     e2e_tests:
       dir:
-<<<<<<< HEAD
       version: "PR-1862"
-=======
-      version: "PR-1878"
->>>>>>> 80574ecb
   isLocalEnv: false
   oauth2:
     host: oauth2
