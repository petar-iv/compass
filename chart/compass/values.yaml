global:
  disableLegacyConnectivity: true
  defaultTenant: 3e64ebae-38b5-46a0-b1ed-9ccee153a0ae
  tenants: # tenant order matters, so new tenants should be added to the end of the list
    - name: default
      id: 3e64ebae-38b5-46a0-b1ed-9ccee153a0ae
      type: account
    - name: foo
      id: 1eba80dd-8ff6-54ee-be4d-77944d17b10b
      type: account
    - name: bar
      id: af9f84a9-1d3a-4d9f-ae0c-94f883b33b6e
      type: account
    - name: TestTenantSeparation
      id: f1c4b5be-b0e1-41f9-b0bc-b378200dcca0
      type: account
    - name: TestDeleteLastScenarioForApplication
      id: 0403be1e-f854-475e-9074-922120277af5
      type: account
    - name: Test_DeleteAutomaticScenarioAssignmentForSelector
      id: d9553135-6115-4c67-b4d9-962c00f3725f
      type: account
    - name: Test_AutomaticScenarioAssigmentForRuntime
      id: 8c733a45-d988-4472-af10-1256b82c70c0
      type: account
    - name: TestAutomaticScenarioAssignmentsWholeScenario
      id: 65a63692-c00a-4a7d-8376-8615ee37f45c
      type: account
    - name: TestTenantsQueryTenantNotInitialized
      id: 72329135-27fd-4284-9bcb-37ea8d6307d0
      type: account
    - name: Test Default
      id: 5577cf46-4f78-45fa-b55f-a42a3bdba868
      type: account
      parent: 2c4f4a25-ba9a-4dbc-be68-e0beb77a7eb0
    - name: Test_DefaultCustomer
      id: 2c4f4a25-ba9a-4dbc-be68-e0beb77a7eb0
      type: customer
    - name: TestListLabelDefinitions
      id: 3f641cf5-2d14-4e0f-a122-16e7569926f1
      type: account
    - name: Test_AutomaticScenarioAssignmentQueries
      id: 8263cc13-5698-4a2d-9257-e8e76b543e88
      type: account
    - name: TestGetScenariosLabelDefinitionCreatesOneIfNotExists
      id: 2263cc13-5698-4a2d-9257-e8e76b543e33
      type: account
    - name: TestApplicationsForRuntime
      id: 5984a414-1eed-4972-af2c-b2b6a415c7d7
      type: account
    - name: Test_DeleteAutomaticScenarioAssignmentForScenario
      id: d08e4cb6-a77f-4a07-b021-e3317a373597
      type: account
    - name: TestApplicationsForRuntimeWithHiddenApps
      id: 7e1f2df8-36dc-4e40-8be3-d1555d50c91c
      type: account
    - name: TestTenantsQueryTenantInitialized
      id: 8cf0c909-f816-4fe3-a507-a7917ccd8380
      type: account
    - name: TestDeleteApplicationIfInScenario
      id: 0d597250-6b2d-4d89-9c54-e23cb497cd01
      type: account
    - name: TestProviderSubaccount
      id: f8075207-1478-4a80-bd26-24a4785a2bfd
      type: subaccount
      parent: 5577cf46-4f78-45fa-b55f-a42a3bdba868
    - name: TestCertificateSubaccount
      id: 123e4567-e89b-12d3-a456-426614174001
      type: subaccount
      parent: 5577cf46-4f78-45fa-b55f-a42a3bdba868
    - name: TestNsAdapter
      id: 08b6da37-e911-48fb-a0cb-fa635a6c5678
      type: subaccount
      parent: 5577cf46-4f78-45fa-b55f-a42a3bdba868
    - name: TestNsAdapterSubaccountWithApplications
      id: 08b6da37-e911-48fb-a0cb-fa635a6c4321
      type: subaccount
      parent: 5577cf46-4f78-45fa-b55f-a42a3bdba868
    - name: TestIntegrationSystemManagedSubaccount
      id: 3cfcdd62-320d-403b-b66a-4ee3cdd06947
      type: subaccount
      parent: 5577cf46-4f78-45fa-b55f-a42a3bdba868
    - name: TestIntegrationSystemManagedAccount
      id: 7e8ab2e3-3bb4-42e3-92b2-4e0bf48559d3
      type: account
      parent: 2c4f4a25-ba9a-4dbc-be68-e0beb77a7eb0
    - name: TestSystemFetcherAccount
      id: c395681d-11dd-4cde-bbcf-570b4a153e79
      type: account
      parent: 2c4f4a25-ba9a-4dbc-be68-e0beb77a7eb0
    - name: TestConsumerSubaccount
      id: 1f538f34-30bf-4d3d-aeaa-02e69eef84ae
      type: subaccount
      parent: 5984a414-1eed-4972-af2c-b2b6a415c7d7
    - name: TestTenantsOnDemandAPI
      id: 8d42d818-d4c4-4036-b82f-b199db7ffeb5
      type: subaccount
      parent: 5984a414-1eed-4972-af2c-b2b6a415c7d7
  images:
    containerRegistry:
      path: eu.gcr.io/kyma-project/incubator
    connector:
      dir:
      version: "PR-2383"
    connectivity_adapter:
      dir:
      version: "PR-2383"
    pairing_adapter:
      dir:
      version: "PR-2383"
    director:
      dir:
<<<<<<< HEAD
      version: "PR-2446"
=======
      version: "PR-2436"
>>>>>>> 9245adc4
    hydrator:
      dir:
      version: "PR-2391"
    gateway:
      dir:
      version: "PR-2383"
    operations_controller:
      dir:
      version: "PR-2383"
    ord_service:
      dir:
      version: "PR-70"
    schema_migrator:
      dir:
      version: "PR-2436"
    system_broker:
      dir:
      version: "PR-2383"
    certs_setup_job:
      containerRegistry:
        path: eu.gcr.io/kyma-project
      dir:
      version: "0a651695"
    external_services_mock:
      dir:
      version: "PR-2391"
    console:
      dir:
      version: "PR-68"
    e2e_tests:
      dir:
      version: "PR-2391"
  isLocalEnv: false
  isForTesting: false
  oauth2:
    host: oauth2
  livenessProbe:
    initialDelaySeconds: 30
    timeoutSeconds: 1
    periodSeconds: 10
  readinessProbe:
    initialDelaySeconds: 5
    timeoutSeconds: 1
    periodSeconds: 2
  agentPreconfiguration: false
  nsAdapter:
    external:
      port: 3005
    e2eTests:
      gatewayHost: "compass-gateway-xsuaa"
    prefix: /nsadapter
    path: /nsadapter/api/v1/notifications
    systemToTemplateMappings: '[{  "Name": "S4HANA",  "SourceKey": ["type"],  "SourceValue": ["abapSys"]},{  "Name": "S4HANA",  "SourceKey": ["type"],  "SourceValue": ["nonSAPsys"]},{  "Name": "S4HANA",  "SourceKey": ["type"],  "SourceValue": ["hana"]}]'
    secret:
      name: nsadapter-secret
      subaccountKey: subaccount
      local:
        subaccountValue: subaccount
    authSecret:
      name: "compass-external-services-mock-oauth-credentials"
      clientIdKey: client-id
      clientSecretKey: client-secret
      tokenUrlKey: url
      instanceUrlKey: url
      certKey: cert
      keyKey: key
    registerPath: "/register"
    tokenPath: "/secured/oauth/token"
    createClonePattern: '{"key": "%s"}'
    createBindingPattern: '{}'
    useClone: "false"
  director:
    host: compass-director.compass-system.svc.cluster.local
    prefix: /director
    graphql:
      external:
        port: 3000
    tls:
      secure:
        internal:
          host: compass-director-internal
    validator:
      port: 8080
    metrics:
      port: 3003
      enableGraphqlOperationInstrumentation: true
    operations:
      port: 3002
      path: "/operation"
      lastOperationPath: "/last_operation"
    info:
      path: "/v1/info"
    subscription:
      subscriptionProviderLabelKey: "subscriptionProviderId"
      consumerSubaccountLabelKey: "consumer_subaccount_id"
      subscriptionLabelKey: "subscription"
      tokenPrefix: "sb-"
    selfRegister:
      secret:
        name: "region-instances-credentials"
        key: "keyConfig"
        path: "/tmp"
      clientIdPath: "clientId"
      clientSecretPath: "clientSecret"
      urlPath: "url"
      tokenUrlPath: "tokenUrl"
      clientCertPath: "clientCert"
      clientKeyPath: "clientKey"
      local:
        templateMappings:
          clientIDMapping: '{{ printf "\"%s\":\"client_id\"" .Values.global.director.selfRegister.clientIdPath }}'
          clientSecretMapping: '{{ printf "\"%s\":\"client_secret\"" .Values.global.director.selfRegister.clientSecretPath }}'
          urlMapping: '{{ printf "\"%s\":\"http://compass-external-services-mock.%s.svc.cluster.local:%s\"" .Values.global.director.selfRegister.urlPath .Release.Namespace (.Values.service.port | toString) }}'
          tokenURLMapping: '{{ printf "\"%s\":\"https://%s.%s:%s\"" .Values.global.director.selfRegister.tokenUrlPath .Values.global.externalServicesMock.certSecuredHost .Values.global.ingress.domainName (.Values.service.certPort | toString) }}'
          x509CertificateMapping: '{{ printf "\"%s\":\"%s\"" .Values.global.director.selfRegister.clientCertPath .Values.global.connector.caCertificate }}'
          x509KeyMapping: '{{ printf "\"%s\":\"%s\"" .Values.global.director.selfRegister.clientKeyPath .Values.global.connector.caKey }}'
      oauthTokenPath: "/cert/token"
      oauthMode: "oauth-mtls"
      label: "selfRegLabel"
      labelValuePrefix: "self-reg-prefix-"
      responseKey: "self-reg-key"
      path: "/external-api/self-reg"
      nameQueryParam: "name"
      tenantQueryParam: "tenant"
      requestBodyPattern: '{"key": "%s"}'
    clientIDHeaderKey: client_user
    suggestTokenHeaderKey: suggest_token
    runtimeTypeLabelKey: "runtimeType"
    kymaRuntimeTypeLabelValue: "kyma"
    fetchTenantEndpoint: '{{ printf "https://%s.%s%s/v1/fetch" .Values.global.gateway.tls.secure.internal.host .Values.global.ingress.domainName .Values.global.tenantFetcher.prefix }}'
  auditlog:
    configMapName: "compass-gateway-auditlog-config"
    mtlsTokenPath: "/cert/token"
    standardTokenPath: "/secured/oauth/token"
    skipSSLValidation: false
    secret:
      name: "compass-gateway-auditlog-secret"
      urlKey: url
      clientIdKey: client-id
      clientSecretKey: client-secret
      clientCertKey: client-cert
      clientKeyKey: client-key
  log:
    format: "kibana"
  enableCompassDefaultScenarioAssignment: true
  tenantConfig:
    useDefaultTenants: true
    dbPool:
      maxOpenConnections: 1
      maxIdleConnections: 1
  connector:
    prefix: /connector
    graphql:
      external:
        port: 3000
    validator:
      port: 8080
    # If secrets do not exist they will be created
    secrets:
      ca:
        name: compass-connector-app-ca
        namespace: compass-system
        certificateKey: ca.crt
        keyKey: ca.key
      rootCA:
        namespace: istio-system # For Ingress Gateway to work properly the namespace needs to be istio-system
        # In order for istio mTLS to work we should have two different secrets one containing the server certificate (let’s say X) and one used for validation of the client’s certificates.
        # The second one should be our root certificate and istio wants it to be named X-cacert. (-cacert suffix).
        # This is the reason for the confusing name of our root certificate. https://preliminary.istio.io/v1.6/docs/tasks/traffic-management/ingress/secure-ingress/#configure-a-mutual-tls-ingress-gateway
        cacert: compass-gateway-mtls-certs-cacert # For cert-rotation the cacert should be in different secret
        certificateKey: cacert
    revocation:
      configmap:
        name: revocations-config
        namespace: "{{ .Release.Namespace }}"
    # If key and certificate are not provided they will be generated
    caKey: ""
    caCertificate: ""
  system_broker:
    enabled: true
    port: 5001
    prefix: /broker
    tokenProviderFromHeader:
      forwardHeaders: Authorization
    tokenProviderFromSecret:
      enabled: false
      secrets:
        integrationSystemCredentials:
          name: compass-system-broker-credentials
          namespace: compass-system
    testNamespace: kyma-system
  gateway:
    port: 3000
    tls:
      host: compass-gateway
      adapterHost: compass-ns-adapter
      secure:
        internal:
          host: compass-gateway-internal
        oauth:
          host: compass-gateway-auth-oauth
    mtls:
      manageCerts: true
      host: compass-gateway-mtls
      certSecret: compass-gateway-mtls-certs
      external:
        host: compass-gateway-sap-mtls
        certSecret: compass-gateway-mtls-certs # Use connector's root CA as root CA by default. This should be overridden for productive deployments.
    headers:
      rateLimit: X-Flow-Identity
      request:
        remove:
          - "Client-Id-From-Token"
          - "Client-Id-From-Certificate"
          - "Client-Certificate-Hash"
          - "Certificate-Data"
  hydrator:
    host: compass-hydrator.compass-system.svc.cluster.local
    port: 3000
    prefix: /hydrators
    subjectConsumerMappingConfig: '[{"consumer_type": "Super Admin", "tenant_access_levels": ["customer", "account","subaccount"], "subject": "C=DE, L=local, O=SAP SE, OU=Region, OU=SAP Cloud Platform Clients, OU=f8075207-1478-4a80-bd26-24a4785a2bfd, CN=compass"},{"consumer_type": "Integration System", "tenant_access_levels": ["account","subaccount"], "subject": "C=DE, L=local, O=SAP SE, OU=Region, OU=SAP Cloud Platform Clients, OU=f8075207-1478-4a80-bd26-24a4785a2bfd, CN=integration-system-test"}]'
    certificateDataHeader: "Certificate-Data"
    http:
      client:
        skipSSLValidation: false
    metrics:
      port: 3003
      enableClientInstrumentation: true
      censoredFlows: "JWT"
  operations_controller:
    enabled: true
  connectivity_adapter:
    port: 8080
    tls:
      host: adapter-gateway
    mtls:
      host: adapter-gateway-mtls
  oathkeeperFilters:
    workloadLabel: oathkeeper
    namespace: kyma-system
    tokenDataHeader: "Connector-Token"
    certificateDataHeader: "Certificate-Data"
  istio:
    externalMtlsGateway:
      name: "compass-gateway-external-mtls"
      namespace: "compass-system"
    mtlsGateway:
      name: "compass-gateway-mtls"
      namespace: "compass-system"
    gateway:
      name: "kyma-gateway"
      namespace: "kyma-system"
    proxy:
      port: 15020
    namespace: istio-system
    ingressgateway:
      workloadLabel: istio-ingressgateway
      requestPayloadSizeLimit2MB: 2097152
      requestPayloadSizeLimit2MBLabel: "2MB"
      requestPayloadSizeLimit5MB: 5097152
      requestPayloadSizeLimit5MBLabel: "5MB"
      correlationHeaderRewriteFilter:
        expectedHeaders:
          - "x-request-id"
          - "x-correlation-id"
          - "x-correlationid"
          - "x-forrequest-id"
          - "x-vcap-request-id"
          - "x-broker-api-request-identity"
  kubernetes:
    serviceAccountTokenIssuer: kubernetes/serviceaccount
    serviceAccountTokenJWKS: https://kubernetes.default.svc.cluster.local/openid/v1/jwks
  ingress:
    domainName: "local.kyma.dev"
  database:
    sqlProxyServiceAccount: "proxy-user@gcp-cmp.iam.gserviceaccount.com"
    manageSecrets: true
    embedded:
      enabled: true
      director:
        name: "postgres"
      directorDBName: "postgres"
    managedGCP:
      serviceAccountKey: ""
      instanceConnectionName: ""
      director:
        name: ""
        user: ""
        password: ""
      host: "localhost"
      hostPort: "5432"
      sslMode: ""
      #TODO remove below after migration to separate user will be done
      dbUser: ""
      dbPassword: ""
      directorDBName: ""
  oathkeeper:
    host: ory-oathkeeper-proxy.kyma-system.svc.cluster.local
    port: 4455
    timeout_ms: 120000
    ns_adapter_timeout_ms: 3600000
    idTokenConfig:
      claims: '{"scopes": "{{ print .Extra.scope }}","tenant": "{{ .Extra.tenant }}", "consumerID": "{{ print .Extra.consumerID}}", "consumerType": "{{ print .Extra.consumerType }}", "flow": "{{ print .Extra.flow }}", "onBehalfOf": "{{ print .Extra.onBehalfOf }}", "region": "{{ print .Extra.region }}", "tokenClientID": "{{ print .Extra.tokenClientID }}"}'
      internalClaims: '{"scopes": "application:read application:write application.webhooks:read application_template.webhooks:read webhooks.auth:read runtime:write runtime:read tenant:read tenant:write tenant_subscription:write ory_internal fetch_tenant application_template:read","tenant":"{ {{ if .Header.Tenant }} \"consumerTenant\":\"{{ print (index .Header.Tenant 0) }}\", {{ end }} \"externalTenant\":\"\"}", "consumerType": "Internal Component", "flow": "Internal"}'
    mutators:
      runtimeMappingService:
        config:
          api:
            url: http://compass-hydrator.compass-system.svc.cluster.local:3000/hydrators/runtime-mapping
            retry:
              give_up_after: 6s
              max_delay: 2000ms
      authenticationMappingServices:
        nsadapter:
          cfg:
            config:
              api:
                url: http://compass-hydrator.compass-system.svc.cluster.local:3000/hydrators/authn-mapping/nsadapter
                retry:
                  give_up_after: 6s
                  max_delay: 2000ms
          authenticator:
            enabled: false
            createRule: true
            gatewayHost: "compass-gateway-xsuaa"
            trusted_issuers: '[{"domain_url": "compass-system.svc.cluster.local:8080", "scope_prefix": "prefix.", "protocol": "http"}]'
            attributes: '{"uniqueAttribute": { "key": "ns-adapter-test", "value": "ns-adapter-flow" }, "tenant": { "key": "tenant" }, "identity": { "key": "identity" }, "clientid": { "key": "client_id" } }'
            path: /nsadapter/api/v1/notifications
            upstreamComponent: "compass-gateway"
            checkSuffix: true
        tenant-fetcher:
          cfg:
            config:
              api:
                url: http://compass-hydrator.compass-system.svc.cluster.local:3000/hydrators/authn-mapping/tenant-fetcher
                retry:
                  give_up_after: 6s
                  max_delay: 2000ms
          authenticator:
            enabled: false
            createRule: true
            gatewayHost: "compass-gateway"
            trusted_issuers: '[{"domain_url": "compass-system.svc.cluster.local:8080", "scope_prefix": "prefix.", "protocol": "http"}]'
            attributes: '{"uniqueAttribute": { "key": "test", "value": "tenant-fetcher" }, "tenant": { "key": "tenant" }, "identity": { "key": "identity" } }'
            path: /tenants/<.*>
            upstreamComponent: "compass-tenant-fetcher"
            checkSuffix: false
        subscriber:
          cfg:
            config:
              api:
                url: http://compass-hydrator.compass-system.svc.cluster.local:3000/hydrators/authn-mapping/subscriber
                retry:
                  give_up_after: 6s
                  max_delay: 2000ms
          authenticator:
            enabled: false
            createRule: false
            gatewayHost: "compass-gateway-sap-mtls"
            trusted_issuers: '[{"domain_url": "compass-system.svc.cluster.local:8080", "scope_prefix": "prefix.", "protocol": "http", "region": "eu-1"}]'
            attributes: '{"uniqueAttribute": { "key": "subsc-key-test", "value": "subscription-flow" }, "tenant": { "key": "tenant" }, "identity": { "key": "identity" }, "clientid": { "key": "client_id" } }'
            path: /<.*>
            checkSuffix: false
      tenantMappingService:
        config:
          api:
            url: http://compass-hydrator.compass-system.svc.cluster.local:3000/hydrators/tenant-mapping
            retry:
              give_up_after: 6s
              max_delay: 2000ms
      certificateResolverService:
        config:
          api:
            url: http://compass-hydrator.compass-system.svc.cluster.local:3000/hydrators/v1/certificate/data/resolve
            retry:
              give_up_after: 6s
              max_delay: 2000ms
      tokenResolverService:
        config:
          api:
            url: http://compass-hydrator.compass-system.svc.cluster.local:3000/hydrators/v1/tokens/resolve
            retry:
              give_up_after: 6s
              max_delay: 2000ms
  cockpit:
    auth:
      allowedConnectSrc: "https://*.ondemand.com"
      secretName: "cockpit-auth-secret"
      idpHost: ""
      clientID: ""
      scopes: "openid profile email"
      path: "/oauth2/certs"
  tenantFetcher:
    manageSecrets: true
    host: compass-tenant-fetcher.compass-system.svc.cluster.local
    prefix: /tenants
    port: 3000
    requiredAuthScope: Callback
    fetchTenantAuthScope: fetch_tenant
    authentication:
      jwksEndpoint: "http://ory-oathkeeper-api.kyma-system.svc.cluster.local:4456/.well-known/jwks.json"
    tenantProvider:
      tenantIdProperty: "tenantId"
      customerIdProperty: "customerId"
      subaccountTenantIdProperty: "subaccountTenantId"
      subdomainProperty: "subdomain"
      name: "provider"
      subscriptionProviderIdProperty: "subscriptionProviderIdProperty"
      providerSubaccountIdProperty: "providerSubaccountIdProperty"
      consumerTenantIdProperty: "consumerTenantIdProperty"
      subscriptionProviderAppNameProperty: "subscriptionProviderAppNameProperty"
    server:
      fetchTenantEndpoint: "/v1/fetch/{parentTenantId}/{tenantId}"
      regionalHandlerEndpoint: "/v1/regional/{region}/callback/{tenantId}"
      dependenciesEndpoint: "/v1/dependencies"
      tenantPathParam: "tenantId"
      regionPathParam: "region"
    containerName: "tenant-fetcher"
    oauth:
      client: "client_id"
      secret: ""
      tokenURL: '{{ printf "https://%s.%s" .Values.global.externalServicesMock.certSecuredHost .Values.global.ingress.domainName }}'
      tokenPath: "/cert/token"
    secret:
      name: "compass-tenant-fetcher-secret"
      clientIdKey: "client-id"
      oauthMode: "oauth-mtls"
      clientCertKey: "client-cert"
      clientKeyKey: "client-key"
      oauthUrlKey: "url"
      skipSSLValidation: true
    endpoints:
      subaccountCreated: "127.0.0.1/events?type=subaccount-created"
    fieldMapping:
      totalPagesField: "totalPages"
      totalResultsField: "totalResults"
      tenantEventsField: "events"
      idField: "id"
      nameField: "name"
      customerIdField: "customerId"
      subdomainField: "subdomain"
      discriminatorField: ""
      discriminatorValue: ""
      detailsField: "details"
      entityTypeField: "entityType"
      globalAccountID: "gaID"
      regionField: "region"
  externalCertConfiguration:
    issuer: "C=DE, L=local, O=SAP SE, OU=SAP Cloud Platform Clients, CN=compass-ca"
    issuerLocality: "local" # In local setup we have manually created connector CA certificate with 'local' Locality property
    subjectPattern: "/C=DE/O=SAP SE/OU=SAP Cloud Platform Clients/OU=Region/OU=%s/L=%s/CN=%s"
    ouCertSubaccountID: "f8075207-1478-4a80-bd26-24a4785a2bfd"
    commonName: "compass"
    locality: "local"
    certSvcApiPath: "/cert"
    tokenPath: "/cert/token"
    secrets:
      externalCertSvcSecret:
        manage: false
        name: "cert-svc-secret"
        clientIdKey: client-id
        clientSecretKey: client-secret
        oauthUrlKey: url
        csrEndpointKey: csr-endpoint
        clientCert: client-cert
        clientKey: client-key
        skipSSLValidationFlag: "-k"
      externalClientCertSecret:
        name: "external-client-certificate"
        namespace: compass-system
        certKey: tls.crt
        keyKey: tls.key
    rotationCronjob:
      name: "external-certificate-rotation"
      schedule: "*/1 * * * *" # Executes every minute
      certValidity: "7"
      clientCertRetryAttempts: "8"
      containerName: "certificate-rotation"
  ordService:
    host: compass-ord-service.compass-system.svc.cluster.local
    prefix: /open-resource-discovery-service/v0
    docsPrefix: /open-resource-discovery-docs
    staticPrefix: /open-resource-discovery-static/v0
    port: 3000
    defaultResponseType: "xml"
  ordAggregator:
    name: ord-aggregator
    enabled: true
    schedule: "*/1 * * * *"
    http:
      client:
        skipSSLValidation: false
    dbPool:
      maxOpenConnections: 2
      maxIdleConnections: 2
    globalRegistryUrl: http://compass-external-services-mock.compass-system.svc.cluster.local:8087/.well-known/open-resource-discovery
    maxParallelApplicationProcessors: 4
  systemFetcher:
    enabled: false
    name: "system-fetcher"
    schedule: "0 0 * * *"
    manageSecrets: true
    # enableSystemDeletion - whether systems in deleted state should be deleted from director database
    enableSystemDeletion: true
    # fetchParallelism - shows how many http calls will be made in parallel to fetch systems
    fetchParallellism: 30
    # queueSize - shows how many system fetches (individual requests may fetch more than 1 system)
    # can be put in the queue for processing before blocking. It is best for the queue to be about 2 times bigger than the parallellism
    queueSize: 100
    # fetchRequestTimeout - shows the timeout to wait for oauth token and for fetching systems (in one request) separately
    fetchRequestTimeout: "30s"
    # directorRequestTimeout - graphql requests timeout to director
    directorRequestTimeout: "30s"
    dbPool:
      maxOpenConnections: 20
      maxIdleConnections: 2
    # systemsAPIEndpoint - endpoint of the service to fetch systems from
    systemsAPIEndpoint: ""
    # systemsAPIFilterCriteria - criteria for fetching systems
    systemsAPIFilterCriteria: ""
    # systemToTemplateMappings - how to map system properties to an existing application template
    systemToTemplateMappings: '{}'
    templatePlaceholderToSystemKeyMappings: '[{"placeholder_name": "name","system_key": "displayName"},{"placeholder_name": "display-name","system_key": "displayName"},{"placeholder_name": "systemNumber","system_key": "systemNumber"},{"placeholder_name": "productId","system_key": "productId"},{"placeholder_name": "ppmsProductVersionId","system_key": "ppmsProductVersionId"},{"placeholder_name": "description","system_key": "productDescription", "optional": true},{"placeholder_name": "baseUrl","system_key": "additionalUrls.mainUrl", "optional":true},{"placeholder_name": "providerName","system_key": "infrastructureProvider", "optional": true}]'
    templateOverrideApplicationInput: '{"name": "{{name}}","description": "{{description}}","providerName": "{{providerName}}","statusCondition": "INITIAL","systemNumber": "{{systemNumber}}","labels": {"managed": "true","productId": "{{productId}}","ppmsProductVersionId": "{{ppmsProductVersionId}}"},"baseUrl": "{{baseUrl}}"}'
    http:
      client:
        skipSSLValidation: false
    oauth:
      client: "client_id"
      tokenEndpointProtocol: "https"
      tokenBaseHost: "compass-external-services-mock-sap-mtls"
      tokenPath: "/cert/token"
      scopesClaim: "scopes"
      tenantHeaderName: "x-zid"
      tokenRequestTimeout: 30s
      skipSSLValidation: true
    secret:
      name: "compass-system-fetcher-secret"
      clientIdKey: client-id
      oauthUrlKey: url
    paging:
      pageSize: 200
      sizeParam: "$top"
      skipParam: "$skip"
    containerName: "system-fetcher"
  tenantFetchers:
    job1:
      cron:
        enabled: false
      enabled: false
      job:
        interval: "5m"
      configMapNamespace: "compass-system"
      manageSecrets: true
      providerName: "compass"
      schedule: "*/5 * * * *"
      tenantInsertChunkSize: "500"
      kubernetes:
        configMapNamespace: "compass-system"
        pollInterval: 2s
        pollTimeout: 1m
        timeout: 2m
      oauth:
        client: ""
        secret: ""
        tokenURL: ""
        tokenPath: ""
      secret:
        name: "compass-tenant-fetcher-secret-job1"
        clientIdKey: client-id
        clientSecretKey: client-secret
        oauthUrlKey: url
        oauthMode: "oauth-mtls"
        clientCertKey: client-cert
        clientKeyKey: client-key
        skipSSLValidation: true
      endpoints:
        accountCreated: "127.0.0.1/events?type=account-created"
        accountDeleted: "127.0.0.1/events?type=account-deleted"
        accountUpdated: "127.0.0.1/events?type=account-updated"
        subaccountCreated: "127.0.0.1/events?type=subaccount-created"
        subaccountDeleted: "127.0.0.1/events?type=subaccount-deleted"
        subaccountUpdated: "127.0.0.1/events?type=subaccount-updated"
        subaccountMoved: "127.0.0.1/events?type=subaccount-moved"
      fieldMapping:
        totalPagesField: "totalPages"
        totalResultsField: "totalResults"
        tenantEventsField: "events"
        idField: "id"
        nameField: "name"
        customerIdField: "customerId"
        subdomainField: "subdomain"
        discriminatorField: ""
        discriminatorValue: ""
        detailsField: "details"
        entityTypeField: "entityType"
        globalAccountID: "gaID"
        regionField: "region"
        movedSubaccountTargetField: "targetGlobalAccountGUID"
        movedSubaccountSourceField: "sourceGlobalAccountGUID"
      queryMapping:
        pageNumField: "pageNum"
        pageSizeField: "pageSize"
        timestampField: "timestamp"
      query:
        startPage: "0"
        pageSize: "100"
      shouldSyncSubaccounts: "false"
      dbPool:
        maxOpenConnections: 1
        maxIdleConnections: 1
  metrics:
    enabled: true
    pushEndpoint: http://monitoring-prometheus-pushgateway.kyma-system.svc.cluster.local:9091
  externalServicesMock:
    enabled: false
    certSecuredPort: 8081
    ordCertSecuredPort: 8082
    unsecuredPort: 8083
    basicSecuredPort: 8084
    oauthSecuredPort: 8085
    ordGlobalRegistryCertPort: 8086
    ordGlobalRegistryUnsecuredPort: 8087
    certSecuredHost: compass-external-services-mock-sap-mtls
    ordCertSecuredHost: compass-external-services-mock-sap-mtls-ord
    ordGlobalCertSecuredHost: compass-external-services-mock-sap-mtls-global-ord-registry
    unSecuredHost: compass-external-services-mock
    host: compass-external-services-mock.compass-system.svc.cluster.local
    regionInstancesCredentials:
      manage: false
    oauthSecret:
      manage: false
      name: compass-external-services-mock-oauth-credentials
      clientIdKey: client-id
      clientSecretKey: client-secret
      oauthUrlKey: url
      oauthTokenPath: "/secured/oauth/token"
    auditlog:
      applyMockConfiguration: false
      managementApiPath: /audit-log/v2/configuration-changes/search
      mtlsTokenPath: "/cert/token"
      secret:
        name: "auditlog-instance-management"
        urlKey: url
        tokenUrlKey: token-url
        clientIdKey: client-id
        clientSecretKey: client-secret
        clientCertKey: client-cert
        clientKeyKey: client-key
  tests:
    http:
      client:
        skipSSLValidation: false
    director:
      externalClientCertTestSecretName: "external-client-certificate-integration-system-test-secret"
      externalClientCertTestSecretNamespace: "compass-system"
      externalCertIntSystemCN: "integration-system-test"
      externalCertTestJobName: "external-client-certificate-integration-system-test-job"
    tenantFetcher:
      tenantOnDemandID: "8d42d818-d4c4-4036-b82f-b199db7ffeb5"
    ordService:
      accountTenantID: "5577cf46-4f78-45fa-b55f-a42a3bdba868" # testDefaultTenant from our testing tenants
      skipPattern: ""
    selfRegistration:
      region: "eu-1"
    externalServicesMock:
      skipPattern: ""
    subscription:
      tenants:
        consumerAccountID: "5984a414-1eed-4972-af2c-b2b6a415c7d7" # ApplicationsForRuntimeTenantName from our testing tenants
        providerSubaccountID: "f8075207-1478-4a80-bd26-24a4785a2bfd" # TestProviderSubaccount from our testing tenants
        consumerSubaccountID: "1f538f34-30bf-4d3d-aeaa-02e69eef84ae" # randomly chosen
        consumerTenantID: "ba49f1aa-ddc1-43ff-943c-fe949857a34a" # randomly chosen
      oauthSecret:
        manage: false
        name: compass-subscription-secret
        clientIdKey: client-id
        clientSecretKey: client-secret
        oauthUrlKey: url
      propagatedProviderSubaccountHeader: "X-Provider-Subaccount"
      externalClientCertTestSecretName: "external-client-certificate-test-secret"
      externalClientCertTestSecretNamespace: "compass-system"
      externalCertTestJobName: "external-certificate-rotation-test-job"
      certSvcInstanceTestSecretName: "cert-svc-secret"
      consumerTokenURL: "http://compass-external-services-mock.compass-system.svc.cluster.local:8080"
      subscriptionURL: "http://compass-external-services-mock.compass-system.svc.cluster.local:8080"
      subscriptionProviderIdValue: "id-value!t12345"
      subscriptionProviderAppNameValue: "subscriptionProviderAppNameValue"
    namespace: kyma-system
    connectivityAdapterFQDN: http://compass-connectivity-adapter.compass-system.svc.cluster.local
    externalServicesMockFQDN: http://compass-external-services-mock.compass-system.svc.cluster.local
    ordServiceFQDN: http://compass-ord-service.compass-system.svc.cluster.local
    systemBrokerFQDN: http://compass-system-broker.compass-system.svc.cluster.local
    tenantFetcherFQDN: http://compass-tenant-fetcher.compass-system.svc.cluster.local
    hydratorFQDN: http://compass-hydrator.compass-system.svc.cluster.local
    basicCredentials:
      manage: false
      secretName: "test-basic-credentials-secret"
    db:
      maxOpenConnections: 3
      maxIdleConnections: 1
    securityContext: # Set on container level
      runAsUser: 2000
      allowPrivilegeEscalation: false
  expectedSchemaVersionUpdateJob:
    cm:
      name: "expected-schema-version"
  migratorJob:
    nodeSelectorEnabled: false
    pvc:
      name: "compass-director-migrations"
      namespace: "compass-system"
      migrationsPath: "/compass-migrations"
      isLocalEnv: true
  http:
    client:
      skipSSLValidation: false
  pairingAdapter:
    templateName: "pairing-adapter-app-template"
    watcherCorrelationID: "pairing-adapter-watcher-id"
    configMap:
      manage: false
      key: "config.json"
      name: "pairing-adapter-config-local"
      namespace: "compass-system"
      localAdapterFQDN: "http://compass-pairing-adapter.compass-system.svc.cluster.local/adapter-local-mtls"
      integrationSystemID: "d3e9b9f5-25dc-4adb-a0a0-ed69ef371fb6"
    e2e:
      appName: "test-app"
      appID: "123-test-456"
      clientUser: "test-user"
      tenant: "test-tenant"
  # Scopes assigned for every new Client Credentials by given object type (Runtime / Application / Integration System)
  # and scopes mapped to a consumer with the given type, then that consumer is using a client certificate
  scopes:
    scopesPerConsumerType:
      runtime:
        - "runtime:read"
        - "runtime:write"
        - "application:read"
        - "runtime.auths:read"
        - "bundle.instance_auths:read"
        - "runtime.webhooks:read"
        - "webhook:write"
      external_certificate:
        - "runtime:read"
        - "runtime:write"
        - "application:read"
        - "application:write"
        - "runtime.auths:read"
        - "bundle.instance_auths:read"
        - "runtime.webhooks:read"
        - "webhook:write"
        - "application_template:read"
        - "application_template:write"
      application:
        - "application:read"
        - "application:write"
        - "application.auths:read"
        - "application.webhooks:read"
        - "bundle.instance_auths:read"
        - "document.fetch_request:read"
        - "event_spec.fetch_request:read"
        - "api_spec.fetch_request:read"
        - "fetch-request.auth:read"
        - "webhook:write"
      integration_system:
        - "application:read"
        - "application:write"
        - "application.local_tenant_id:write"
        - "application_template:read"
        - "application_template:write"
        - "runtime:read"
        - "runtime:write"
        - "integration_system:read"
        - "label_definition:read"
        - "label_definition:write"
        - "automatic_scenario_assignment:read"
        - "automatic_scenario_assignment:write"
        - "integration_system.auths:read"
        - "application_template.webhooks:read"
        - "formation:write"
        - "internal_visibility:read"
        - "application.auths:read"
        - "webhook:write"
        - "formation_template:read"
      super_admin:
        - "application:read"
        - "application:write"
        - "application_template:read"
        - "application_template:write"
        - "integration_system:read"
        - "integration_system:write"
        - "runtime:read"
        - "runtime:write"
        - "label_definition:read"
        - "label_definition:write"
        - "eventing:manage"
        - "tenant:read"
        - "automatic_scenario_assignment:read"
        - "automatic_scenario_assignment:write"
        - "application.auths:read"
        - "application.webhooks:read"
        - "application_template.webhooks:read"
        - "bundle.instance_auths:read"
        - "document.fetch_request:read"
        - "event_spec.fetch_request:read"
        - "api_spec.fetch_request:read"
        - "integration_system.auths:read"
        - "runtime.auths:read"
        - "fetch-request.auth:read"
        - "webhooks.auth:read"
        - "formation:write"
        - "internal_visibility:read"
        - "runtime.webhooks:read"
        - "webhook:write"
        - "formation_template:read"
        - "formation_template:write"
      default:
        - "runtime:read"
        - "runtime:write"
        - "tenant:read"<|MERGE_RESOLUTION|>--- conflicted
+++ resolved
@@ -110,11 +110,7 @@
       version: "PR-2383"
     director:
       dir:
-<<<<<<< HEAD
       version: "PR-2446"
-=======
-      version: "PR-2436"
->>>>>>> 9245adc4
     hydrator:
       dir:
       version: "PR-2391"
