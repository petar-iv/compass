global:
  disableLegacyConnectivity: true
  defaultTenant: 3e64ebae-38b5-46a0-b1ed-9ccee153a0ae
  tenants:
    - name: default
      id: 3e64ebae-38b5-46a0-b1ed-9ccee153a0ae
    - name: foo
      id: 1eba80dd-8ff6-54ee-be4d-77944d17b10b
    - name: bar
      id: af9f84a9-1d3a-4d9f-ae0c-94f883b33b6e
    - name: global
      id: b2864e28-e321-11ea-87d0-0242ac130003
  images:
    containerRegistry:
      path: eu.gcr.io/kyma-project/incubator
    connector:
      dir:
      version: "PR-1441"
    connectivity_adapter:
      dir:
      version: "PR-1480"
    pairing_adapter:
      dir:
      version: "PR-1460"
    director:
      dir:
      version: "PR-1469"
    gateway:
      dir:
      version: "PR-1460"
    healthchecker:
      dir:
      version: "PR-1460"
    schema_migrator:
      dir:
      version: "PR-1461"
<<<<<<< HEAD
    # TODO: What should be this value?
    system_broker:
      dir:
      version: "master"
=======
    system_broker:
      dir:
      version: "latest"
>>>>>>> 38227824
    certs_setup_job:
      containerRegistry:
        path: eu.gcr.io/kyma-project
      dir:
      version: "0a651695"
    external_services_mock:
      dir:
      version: "PR-1460"
    metris:
      dir:
      version: "PR-1434"
    tests:
      director:
        dir:
        version: "PR-1469"
      connector:
        dir:
        version: "PR-1453"
      connectivity_adapter:
        dir:
        version: "PR-1453"
  isLocalEnv: false
  oauth2:
    host: oauth2
  livenessProbe:
    initialDelaySeconds: 30
    timeoutSeconds: 1
    periodSeconds: 10
  readinessProbe:
    initialDelaySeconds: 5
    timeoutSeconds: 1
    periodSeconds: 2

  agentPreconfiguration: false

  director:
    port: 3000

    tests:
      scopes: "runtime:write application:write label_definition:write integration_system:write application:read runtime:read label_definition:read integration_system:read health_checks:read application_template:read application_template:write eventing:manage tenant:read automatic_scenario_assignment:read automatic_scenario_assignment:write"

  auditlog:
    configMapName: "compass-gateway-auditlog-config"
    secretName: "compass-gateway-auditlog-secret"
    script:
      configMapName: "auditlog-script"

  enableCompassDefaultScenarioAssignment: true

  tenantConfig:
    useDefaultTenants: true
    dbPool:
      maxOpenConnections: 1
      maxIdleConnections: 1

  connector:
    graphql:
      external:
        port: 3000
      internal:
        port: 3001
    validator:
      port: 8080
    # If secrets do not exist they will be created
    secrets:
      ca:
        name: compass-connector-app-ca
        namespace: compass-system
        certificateKey: ca.crt
        keyKey: ca.key
      rootCA:
        name: kyma-gateway-certs
        namespace: istio-system # For Ingress Gateway to work properly the namespace needs to be istio-system
        cacert: kyma-gateway-certs-cacert # For cert-rotation the cacert should be in different secret
        certificateKey: cacert
    certificateDataHeader: "Certificate-Data"
    revocation:
      configmap:
        name: revocations-config
        namespace: "{{ .Release.Namespace }}"
    # If key and certificate are not provided they will be generated
    caKey: ""
    caCertificate: ""

  system_broker:
    port: 5001
    tls:
      host: compass-gateway
    enabled: false
    secrets:
      integrationSystemCredentials:
        name: compass-system-broker-credentials

  gateway:
    port: 3000
    tls:
      host: compass-gateway
      secure:
        oauth:
          host: compass-gateway-auth-oauth
    mtls:
      host: compass-gateway-mtls
    headers:
      request:
        remove:
          - "Client-Id-From-Token"
          - "Client-Id-From-Certificate"
          - "Client-Certificate-Hash"
          - "Certificate-Data"

  connectivity_adapter:
    port: 8080
    tls:
      host: adapter-gateway
    mtls:
      host: adapter-gateway-mtls

  rewriteFilters:
    workloadLabel: oathkeeper
    tokenDataHeader: "Connector-Token"
    certificateDataHeader: "Certificate-Data"

  istio:
    gateway:
      name: "compass-istio-gateway"
      namespace: "compass-system"
    proxy:
      port: 15020

  database:
    manageSecrets: true
    embedded:
      enabled: true
      director:
        name: "postgres"
      directorDBName: "postgres"
    managedGCP:
      serviceAccountKey: ""
      instanceConnectionName: ""
      director:
        name: ""
        user: ""
        password: ""
      host: "localhost"
      hostPort: "5432"
      sslMode: ""

      #TODO remove below after migration to separate user will be done
      dbUser: ""
      dbPassword: ""
      directorDBName: ""

  oathkeeper:
    host: ory-oathkeeper-proxy.kyma-system.svc.cluster.local
    port: 4455
    idTokenConfig:
      claims: '{"scopes": "{{ print .Extra.scope }}", "tenant": "{{ print .Extra.tenant }}", "externalTenant": "{{ print .Extra.externalTenant }}", "consumerID": "{{ print .Extra.consumerID}}", "consumerType": "{{ print .Extra.consumerType }}"}'
    mutators:
      runtimeMappingService:
        config:
          api:
            url: http://compass-director.compass-system.svc.cluster.local:3000/runtime-mapping
            retry:
              give_up_after: 3s
              max_delay: 2000ms
      tenantMappingService:
        config:
          api:
            url: http://compass-director.compass-system.svc.cluster.local:3000/tenant-mapping
            retry:
              give_up_after: 3s
              max_delay: 2000ms
      certificateResolverService:
        config:
          api:
            url: http://compass-connector.compass-system.svc.cluster.local:8080/v1/certificate/data/resolve
            retry:
              give_up_after: 3s
              max_delay: 2000ms
      tokenResolverService:
        config:
          api:
            url: http://compass-connector.compass-system.svc.cluster.local:8080/v1/tokens/resolve
            retry:
              give_up_after: 3s
              max_delay: 2000ms

  tenantFetcher:
    enabled: false
    manageSecrets: true
    providerName: "compass"
    schedule: "*/5 * * * *"
    oauth:
      client: ""
      secret: ""
      tokenURL: ""
    endpoints:
      tenantCreated: "127.0.0.1/events?type=created"
      tenantDeleted: "127.0.0.1/events?type=deleted"
      tenantUpdated: "127.0.0.1/events?type=updated"
    fieldMapping:
      idField: "id"
      nameField: "name"
      discriminatorField: ""
      discriminatorValue: ""
    dbPool:
      maxOpenConnections: 1
      maxIdleConnections: 1

  metrics:
    enabled: true
    pushEndpoint: http://monitoring-prometheus-pushgateway.kyma-system.svc.cluster.local:9091

  externalServicesMock:
    enabled: false

  metris:
    enabled: false

pairing-adapter:
  enabled: false<|MERGE_RESOLUTION|>--- conflicted
+++ resolved
@@ -34,16 +34,9 @@
     schema_migrator:
       dir:
       version: "PR-1461"
-<<<<<<< HEAD
-    # TODO: What should be this value?
     system_broker:
       dir:
-      version: "master"
-=======
-    system_broker:
-      dir:
       version: "latest"
->>>>>>> 38227824
     certs_setup_job:
       containerRegistry:
         path: eu.gcr.io/kyma-project
