global:
  disableLegacyConnectivity: true
  defaultTenant: 3e64ebae-38b5-46a0-b1ed-9ccee153a0ae
  tenants: # tenant order matters, so new tenants should be added to the end of the list
    - name: default
      id: 3e64ebae-38b5-46a0-b1ed-9ccee153a0ae
      type: account
    - name: foo
      id: 1eba80dd-8ff6-54ee-be4d-77944d17b10b
      type: account
    - name: bar
      id: af9f84a9-1d3a-4d9f-ae0c-94f883b33b6e
      type: account
    - name: TestTenantSeparation
      id: f1c4b5be-b0e1-41f9-b0bc-b378200dcca0
      type: account
    - name: TestDeleteLastScenarioForApplication
      id: 0403be1e-f854-475e-9074-922120277af5
      type: account
    - name: Test_DeleteAutomaticScenarioAssignmentForSelector
      id: d9553135-6115-4c67-b4d9-962c00f3725f
      type: account
    - name: Test_AutomaticScenarioAssigmentForRuntime
      id: 8c733a45-d988-4472-af10-1256b82c70c0
      type: account
    - name: TestAutomaticScenarioAssignmentsWholeScenario
      id: 65a63692-c00a-4a7d-8376-8615ee37f45c
      type: account
    - name: TestTenantsQueryTenantNotInitialized
      id: 72329135-27fd-4284-9bcb-37ea8d6307d0
      type: account
    - name: Test Default
      id: 5577cf46-4f78-45fa-b55f-a42a3bdba868
      type: account
      parent: 2c4f4a25-ba9a-4dbc-be68-e0beb77a7eb0
    - name: Test_DefaultCustomer
      id: 2c4f4a25-ba9a-4dbc-be68-e0beb77a7eb0
      type: customer
    - name: TestListLabelDefinitions
      id: 3f641cf5-2d14-4e0f-a122-16e7569926f1
      type: account
    - name: Test_AutomaticScenarioAssignmentQueries
      id: 8263cc13-5698-4a2d-9257-e8e76b543e88
      type: account
    - name: TestGetScenariosLabelDefinitionCreatesOneIfNotExists
      id: 2263cc13-5698-4a2d-9257-e8e76b543e33
      type: account
    - name: TestApplicationsForRuntime
      id: 5984a414-1eed-4972-af2c-b2b6a415c7d7
      type: account
    - name: Test_DeleteAutomaticScenarioAssignmentForScenario
      id: d08e4cb6-a77f-4a07-b021-e3317a373597
      type: account
    - name: TestApplicationsForRuntimeWithHiddenApps
      id: 7e1f2df8-36dc-4e40-8be3-d1555d50c91c
      type: account
    - name: TestTenantsQueryTenantInitialized
      id: 8cf0c909-f816-4fe3-a507-a7917ccd8380
      type: account
    - name: TestDeleteApplicationIfInScenario
      id: 0d597250-6b2d-4d89-9c54-e23cb497cd01
      type: account
    - name: TestProviderSubaccount
      id: f8075207-1478-4a80-bd26-24a4785a2bfd
      type: subaccount
      parent: 5577cf46-4f78-45fa-b55f-a42a3bdba868
    - name: TestCertificateSubaccount
      id: 123e4567-e89b-12d3-a456-426614174001
      type: subaccount
      parent: 5577cf46-4f78-45fa-b55f-a42a3bdba868
    - name: TestNsAdapter
      id: 08b6da37-e911-48fb-a0cb-fa635a6c5678
      type: subaccount
      parent: 5577cf46-4f78-45fa-b55f-a42a3bdba868
    - name: TestNsAdapterSubaccountWithApplications
      id: 08b6da37-e911-48fb-a0cb-fa635a6c4321
      type: subaccount
      parent: 5577cf46-4f78-45fa-b55f-a42a3bdba868
    - name: TestIntegrationSystemManagedSubaccount
      id: 3cfcdd62-320d-403b-b66a-4ee3cdd06947
      type: subaccount
      parent: 5577cf46-4f78-45fa-b55f-a42a3bdba868
    - name: TestIntegrationSystemManagedAccount
      id: 7e8ab2e3-3bb4-42e3-92b2-4e0bf48559d3
      type: account
      parent: 2c4f4a25-ba9a-4dbc-be68-e0beb77a7eb0
    - name: TestSystemFetcherAccount
      id: c395681d-11dd-4cde-bbcf-570b4a153e79
      type: account
      parent: 2c4f4a25-ba9a-4dbc-be68-e0beb77a7eb0
    - name: TestConsumerSubaccount
      id: 1f538f34-30bf-4d3d-aeaa-02e69eef84ae
      type: subaccount
      parent: 5984a414-1eed-4972-af2c-b2b6a415c7d7
    - name: TestTenantsOnDemandAPI
      id: 8d42d818-d4c4-4036-b82f-b199db7ffeb5
      type: subaccount
      parent: 5984a414-1eed-4972-af2c-b2b6a415c7d7
  images:
    containerRegistry:
      path: eu.gcr.io/kyma-project/incubator
    connector:
      dir:
      version: "PR-2383"
    connectivity_adapter:
      dir:
      version: "PR-2383"
    pairing_adapter:
      dir:
      version: "PR-2383"
    director:
      dir:
<<<<<<< HEAD
      version: "PR-2374"
=======
      version: "PR-2322"
>>>>>>> 0e355cf7
    hydrator:
      dir:
      version: "PR-2383"
    gateway:
      dir:
      version: "PR-2383"
    operations_controller:
      dir:
      version: "PR-2383"
    ord_service:
      dir:
      version: "PR-67"
    schema_migrator:
      dir:
      version: "PR-2383"
    system_broker:
      dir:
      version: "PR-2383"
    certs_setup_job:
      containerRegistry:
        path: eu.gcr.io/kyma-project
      dir:
      version: "0a651695"
    external_services_mock:
      dir:
<<<<<<< HEAD
      version: "PR-2383"
=======
      version: "PR-2322"
>>>>>>> 0e355cf7
    console:
      dir:
      version: "PR-68"
    e2e_tests:
      dir:
      version: "PR-2390"
  isLocalEnv: false
  isForTesting: false
  oauth2:
    host: oauth2
  livenessProbe:
    initialDelaySeconds: 30
    timeoutSeconds: 1
    periodSeconds: 10
  readinessProbe:
    initialDelaySeconds: 5
    timeoutSeconds: 1
    periodSeconds: 2
  agentPreconfiguration: false
  nsAdapter:
    external:
      port: 3005
    e2eTests:
      gatewayHost: "compass-gateway-xsuaa"
    prefix: /nsadapter
    path: /nsadapter/api/v1/notifications
    systemToTemplateMappings: '[{  "Name": "S4HANA",  "SourceKey": ["type"],  "SourceValue": ["abapSys"]},{  "Name": "S4HANA",  "SourceKey": ["type"],  "SourceValue": ["nonSAPsys"]},{  "Name": "S4HANA",  "SourceKey": ["type"],  "SourceValue": ["hana"]}]'
    secret:
      name: nsadapter-secret
      subaccountKey: subaccount
      local:
        subaccountValue: subaccount
    authSecret:
      name: "compass-external-services-mock-oauth-credentials"
      clientIdKey: client-id
      clientSecretKey: client-secret
      tokenUrlKey: url
      instanceUrlKey: url
      certKey: cert
      keyKey: key
    registerPath: "/register"
    tokenPath: "/secured/oauth/token"
    createClonePattern: '{"key": "%s"}'
    createBindingPattern: '{}'
    useClone: "false"
  director:
    host: compass-director.compass-system.svc.cluster.local
    prefix: /director
    graphql:
      external:
        port: 3000
    tls:
      secure:
        internal:
          host: compass-director-internal
    validator:
      port: 8080
    metrics:
      port: 3003
      enableGraphqlOperationInstrumentation: true
    operations:
      port: 3002
      path: "/operation"
      lastOperationPath: "/last_operation"
    info:
      path: "/v1/info"
    selfRegister:
      secret:
        name: "region-instances-credentials"
        key: "keyConfig"
        path: "/tmp"
      clientIdPath: "clientId"
      clientSecretPath: "clientSecret"
      urlPath: "url"
      tokenUrlPath: "tokenUrl"
      clientCertPath: "clientCert"
      clientKeyPath: "clientKey"
      local:
        templateMappings:
          clientIDMapping: '{{ printf "\"%s\":\"client_id\"" .Values.global.director.selfRegister.clientIdPath }}'
          clientSecretMapping: '{{ printf "\"%s\":\"client_secret\"" .Values.global.director.selfRegister.clientSecretPath }}'
          urlMapping: '{{ printf "\"%s\":\"http://compass-external-services-mock.%s.svc.cluster.local:%s\"" .Values.global.director.selfRegister.urlPath .Release.Namespace (.Values.service.port | toString) }}'
          tokenURLMapping: '{{ printf "\"%s\":\"https://%s.%s:%s\"" .Values.global.director.selfRegister.tokenUrlPath .Values.global.externalServicesMock.certSecuredHost .Values.global.ingress.domainName (.Values.service.certPort | toString) }}'
          x509CertificateMapping: '{{ printf "\"%s\":\"%s\"" .Values.global.director.selfRegister.clientCertPath .Values.global.connector.caCertificate }}'
          x509KeyMapping: '{{ printf "\"%s\":\"%s\"" .Values.global.director.selfRegister.clientKeyPath .Values.global.connector.caKey }}'
      oauthTokenPath: "/cert/token"
      oauthMode: "oauth-mtls"
      label: "selfRegLabel"
      labelValuePrefix: "self-reg-prefix-"
      responseKey: "self-reg-key"
      path: "/external-api/self-reg"
      nameQueryParam: "name"
      tenantQueryParam: "tenant"
      requestBodyPattern: '{"key": "%s"}'
    clientIDHeaderKey: client_user
    suggestTokenHeaderKey: suggest_token
    fetchTenantEndpoint: '{{ printf "https://%s.%s%s/v1/fetch" .Values.global.gateway.tls.secure.internal.host .Values.global.ingress.domainName .Values.global.tenantFetcher.prefix }}'
  auditlog:
    configMapName: "compass-gateway-auditlog-config"
    mtlsTokenPath: "/cert/token"
    standardTokenPath: "/secured/oauth/token"
    skipSSLValidation: false
    secret:
      name: "compass-gateway-auditlog-secret"
      urlKey: url
      clientIdKey: client-id
      clientSecretKey: client-secret
      clientCertKey: client-cert
      clientKeyKey: client-key
  log:
    format: "kibana"
  enableCompassDefaultScenarioAssignment: true
  tenantConfig:
    useDefaultTenants: true
    dbPool:
      maxOpenConnections: 1
      maxIdleConnections: 1
  connector:
    prefix: /connector
    graphql:
      external:
        port: 3000
    validator:
      port: 8080
    # If secrets do not exist they will be created
    secrets:
      ca:
        name: compass-connector-app-ca
        namespace: compass-system
        certificateKey: ca.crt
        keyKey: ca.key
      rootCA:
        namespace: istio-system # For Ingress Gateway to work properly the namespace needs to be istio-system
        # In order for istio mTLS to work we should have two different secrets one containing the server certificate (let’s say X) and one used for validation of the client’s certificates.
        # The second one should be our root certificate and istio wants it to be named X-cacert. (-cacert suffix).
        # This is the reason for the confusing name of our root certificate. https://preliminary.istio.io/v1.6/docs/tasks/traffic-management/ingress/secure-ingress/#configure-a-mutual-tls-ingress-gateway
        cacert: compass-gateway-mtls-certs-cacert # For cert-rotation the cacert should be in different secret
        certificateKey: cacert
    revocation:
      configmap:
        name: revocations-config
        namespace: "{{ .Release.Namespace }}"
    # If key and certificate are not provided they will be generated
    caKey: ""
    caCertificate: ""
  system_broker:
    enabled: true
    port: 5001
    prefix: /broker
    tokenProviderFromHeader:
      forwardHeaders: Authorization
    tokenProviderFromSecret:
      enabled: false
      secrets:
        integrationSystemCredentials:
          name: compass-system-broker-credentials
          namespace: compass-system
    testNamespace: kyma-system
  gateway:
    port: 3000
    tls:
      host: compass-gateway
      adapterHost: compass-ns-adapter
      secure:
        internal:
          host: compass-gateway-internal
        oauth:
          host: compass-gateway-auth-oauth
    mtls:
      manageCerts: true
      host: compass-gateway-mtls
      certSecret: compass-gateway-mtls-certs
      external:
        host: compass-gateway-sap-mtls
        certSecret: compass-gateway-mtls-certs # Use connector's root CA as root CA by default. This should be overridden for productive deployments.
    headers:
      rateLimit: X-Flow-Identity
      request:
        remove:
          - "Client-Id-From-Token"
          - "Client-Id-From-Certificate"
          - "Client-Certificate-Hash"
          - "Certificate-Data"
  hydrator:
    host: compass-hydrator.compass-system.svc.cluster.local
    port: 3000
    prefix: /hydrators
    subjectConsumerMappingConfig: '[{"consumer_type": "Super Admin", "tenant_access_levels": ["customer", "account","subaccount"], "subject": "C=DE, L=local, O=SAP SE, OU=Region, OU=SAP Cloud Platform Clients, OU=f8075207-1478-4a80-bd26-24a4785a2bfd, CN=compass"},{"consumer_type": "Integration System", "tenant_access_levels": ["account","subaccount"], "subject": "C=DE, L=local, O=SAP SE, OU=Region, OU=SAP Cloud Platform Clients, OU=f8075207-1478-4a80-bd26-24a4785a2bfd, CN=integration-system-test"}]'
    certificateDataHeader: "Certificate-Data"
    http:
      client:
        skipSSLValidation: false
    metrics:
      port: 3003
      enableClientInstrumentation: true
      censoredFlows: "JWT"
  operations_controller:
    enabled: true
  connectivity_adapter:
    port: 8080
    tls:
      host: adapter-gateway
    mtls:
      host: adapter-gateway-mtls
  oathkeeperFilters:
    workloadLabel: oathkeeper
    namespace: kyma-system
    tokenDataHeader: "Connector-Token"
    certificateDataHeader: "Certificate-Data"
  istio:
    externalMtlsGateway:
      name: "compass-gateway-external-mtls"
      namespace: "compass-system"
    mtlsGateway:
      name: "compass-gateway-mtls"
      namespace: "compass-system"
    gateway:
      name: "kyma-gateway"
      namespace: "kyma-system"
    proxy:
      port: 15020
    namespace: istio-system
    ingressgateway:
      workloadLabel: istio-ingressgateway
      requestPayloadSizeLimit2MB: 2097152
      requestPayloadSizeLimit2MBLabel: "2MB"
      requestPayloadSizeLimit5MB: 5097152
      requestPayloadSizeLimit5MBLabel: "5MB"
      correlationHeaderRewriteFilter:
        expectedHeaders:
          - "x-request-id"
          - "x-correlation-id"
          - "x-correlationid"
          - "x-forrequest-id"
          - "x-vcap-request-id"
          - "x-broker-api-request-identity"
  kubernetes:
    serviceAccountTokenIssuer: kubernetes/serviceaccount
    serviceAccountTokenJWKS: https://kubernetes.default.svc.cluster.local/openid/v1/jwks
  ingress:
    domainName: "kyma.local"
  database:
    sqlProxyServiceAccount: "proxy-user@gcp-cmp.iam.gserviceaccount.com"
    manageSecrets: true
    embedded:
      enabled: true
      director:
        name: "postgres"
      directorDBName: "postgres"
    managedGCP:
      serviceAccountKey: ""
      instanceConnectionName: ""
      director:
        name: ""
        user: ""
        password: ""
      host: "localhost"
      hostPort: "5432"
      sslMode: ""
      #TODO remove below after migration to separate user will be done
      dbUser: ""
      dbPassword: ""
      directorDBName: ""
  oathkeeper:
    host: ory-oathkeeper-proxy.kyma-system.svc.cluster.local
    port: 4455
    timeout_ms: 120000
    ns_adapter_timeout_ms: 3600000
    idTokenConfig:
      claims: '{"scopes": "{{ print .Extra.scope }}","tenant": "{{ .Extra.tenant }}", "consumerID": "{{ print .Extra.consumerID}}", "consumerType": "{{ print .Extra.consumerType }}", "flow": "{{ print .Extra.flow }}", "onBehalfOf": "{{ print .Extra.onBehalfOf }}", "region": "{{ print .Extra.region }}", "tokenClientID": "{{ print .Extra.tokenClientID }}"}'
      internalClaims: '{"scopes": "application:read application:write application.webhooks:read application_template.webhooks:read webhooks.auth:read runtime:write runtime:read tenant:read tenant:write tenant_subscription:write ory_internal fetch_tenant","tenant":"{ {{ if .Header.Tenant }} \"consumerTenant\":\"{{ print (index .Header.Tenant 0) }}\", {{ end }} \"externalTenant\":\"\"}", "consumerType": "Internal Component", "flow": "Internal"}'
    mutators:
      runtimeMappingService:
        config:
          api:
            url: http://compass-hydrator.compass-system.svc.cluster.local:3000/hydrators/runtime-mapping
            retry:
              give_up_after: 6s
              max_delay: 2000ms
      authenticationMappingServices:
        nsadapter:
          cfg:
            config:
              api:
                url: http://compass-hydrator.compass-system.svc.cluster.local:3000/hydrators/authn-mapping/nsadapter
                retry:
                  give_up_after: 6s
                  max_delay: 2000ms
          authenticator:
            enabled: false
            createRule: true
            gatewayHost: "compass-gateway-xsuaa"
            trusted_issuers: '[{"domain_url": "compass-system.svc.cluster.local:8080", "scope_prefix": "prefix.", "protocol": "http"}]'
            attributes: '{"uniqueAttribute": { "key": "ns-adapter-test", "value": "ns-adapter-flow" }, "tenant": { "key": "tenant" }, "identity": { "key": "identity" }, "clientid": { "key": "client_id" } }'
            path: /nsadapter/api/v1/notifications
            upstreamComponent: "compass-gateway"
            checkSuffix: true
        tenant-fetcher:
          cfg:
            config:
              api:
                url: http://compass-hydrator.compass-system.svc.cluster.local:3000/hydrators/authn-mapping/tenant-fetcher
                retry:
                  give_up_after: 6s
                  max_delay: 2000ms
          authenticator:
            enabled: false
            createRule: true
            gatewayHost: "compass-gateway"
            trusted_issuers: '[{"domain_url": "compass-system.svc.cluster.local:8080", "scope_prefix": "prefix.", "protocol": "http"}]'
            attributes: '{"uniqueAttribute": { "key": "test", "value": "tenant-fetcher" }, "tenant": { "key": "tenant" }, "identity": { "key": "identity" } }'
            path: /tenants/<.*>
            upstreamComponent: "compass-tenant-fetcher"
            checkSuffix: false
        subscriber:
          cfg:
            config:
              api:
                url: http://compass-hydrator.compass-system.svc.cluster.local:3000/hydrators/authn-mapping/subscriber
                retry:
                  give_up_after: 6s
                  max_delay: 2000ms
          authenticator:
            enabled: false
            createRule: false
            gatewayHost: "compass-gateway-sap-mtls"
            trusted_issuers: '[{"domain_url": "compass-system.svc.cluster.local:8080", "scope_prefix": "prefix.", "protocol": "http"}]'
            attributes: '{"uniqueAttribute": { "key": "subsc-key-test", "value": "subscription-flow" }, "tenant": { "key": "tenant" }, "identity": { "key": "identity" } }'
            path: /<.*>
            checkSuffix: false
      tenantMappingService:
        config:
          api:
            url: http://compass-hydrator.compass-system.svc.cluster.local:3000/hydrators/tenant-mapping
            retry:
              give_up_after: 6s
              max_delay: 2000ms
      certificateResolverService:
        config:
          api:
            url: http://compass-hydrator.compass-system.svc.cluster.local:3000/hydrators/v1/certificate/data/resolve
            retry:
              give_up_after: 6s
              max_delay: 2000ms
      tokenResolverService:
        config:
          api:
            url: http://compass-hydrator.compass-system.svc.cluster.local:3000/hydrators/v1/tokens/resolve
            retry:
              give_up_after: 6s
              max_delay: 2000ms
  cockpit:
    auth:
      allowedConnectSrc: "https://*.ondemand.com"
      secretName: "cockpit-auth-secret"
      idpHost: ""
      clientID: ""
      scopes: "openid profile email"
      path: "/oauth2/certs"
  tenantFetcher:
    manageSecrets: true
    host: compass-tenant-fetcher.compass-system.svc.cluster.local
    prefix: /tenants
    port: 3000
    requiredAuthScope: Callback
    fetchTenantAuthScope: fetch_tenant
    authentication:
      jwksEndpoint: "http://ory-oathkeeper-api.kyma-system.svc.cluster.local:4456/.well-known/jwks.json"
    tenantProvider:
      tenantIdProperty: "tenantId"
      customerIdProperty: "customerId"
      subaccountTenantIdProperty: "subaccountTenantId"
      subdomainProperty: "subdomain"
      name: "provider"
      subscriptionProviderIdProperty: "subscriptionProviderIdProperty"
      providerSubaccountIdProperty: "providerSubaccountIdProperty"
    server:
      fetchTenantEndpoint: "/v1/fetch/{parentTenantId}/{tenantId}"
      regionalHandlerEndpoint: "/v1/regional/{region}/callback/{tenantId}"
      dependenciesEndpoint: "/v1/dependencies"
      tenantPathParam: "tenantId"
      regionPathParam: "region"
      subscriptionProviderLabelKey: "subscriptionProviderId"
      consumerSubaccountIdsLabelKey: "consumer_subaccount_ids"
    containerName: "tenant-fetcher"
    oauth:
      client: "client_id"
      secret: ""
      tokenURL: '{{ printf "https://%s.%s" .Values.global.externalServicesMock.certSecuredHost .Values.global.ingress.domainName }}'
      tokenPath: "/cert/token"
    secret:
      name: "compass-tenant-fetcher-secret"
      clientIdKey: "client-id"
      oauthMode: "oauth-mtls"
      clientCertKey: "client-cert"
      clientKeyKey: "client-key"
      oauthUrlKey: "url"
      skipSSLValidation: true
    endpoints:
      subaccountCreated: "127.0.0.1/events?type=subaccount-created"
    fieldMapping:
      totalPagesField: "totalPages"
      totalResultsField: "totalResults"
      tenantEventsField: "events"
      idField: "id"
      nameField: "name"
      customerIdField: "customerId"
      subdomainField: "subdomain"
      discriminatorField: ""
      discriminatorValue: ""
      detailsField: "details"
      entityTypeField: "entityType"
      globalAccountID: "gaID"
      regionField: "region"
  externalCertConfiguration:
    issuer: "C=DE, L=local, O=SAP SE, OU=SAP Cloud Platform Clients, CN=compass-ca"
    issuerLocality: "local" # In local setup we have manually created connector CA certificate with 'local' Locality property
    subjectPattern: "/C=DE/O=SAP SE/OU=SAP Cloud Platform Clients/OU=Region/OU=%s/L=%s/CN=%s"
    ouCertSubaccountID: "f8075207-1478-4a80-bd26-24a4785a2bfd"
    commonName: "compass"
    locality: "local"
    certSvcApiPath: "/cert"
    tokenPath: "/cert/token"
    secrets:
      externalCertSvcSecret:
        manage: false
        name: "cert-svc-secret"
        clientIdKey: client-id
        clientSecretKey: client-secret
        oauthUrlKey: url
        csrEndpointKey: csr-endpoint
        clientCert: client-cert
        clientKey: client-key
        skipSSLValidationFlag: "-k"
      externalClientCertSecret:
        name: "external-client-certificate"
        namespace: compass-system
        certKey: tls.crt
        keyKey: tls.key
    rotationCronjob:
      name: "external-certificate-rotation"
      schedule: "*/1 * * * *" # Executes every minute
      certValidity: "7"
      clientCertRetryAttempts: "8"
      containerName: "certificate-rotation"
  ordService:
    host: compass-ord-service.compass-system.svc.cluster.local
    prefix: /open-resource-discovery-service/v0
    docsPrefix: /open-resource-discovery-docs
    staticPrefix: /open-resource-discovery-static/v0
    port: 3000
    defaultResponseType: "xml"
  ordAggregator:
    name: ord-aggregator
    enabled: true
    schedule: "*/1 * * * *"
    http:
      client:
        skipSSLValidation: false
    dbPool:
      maxOpenConnections: 2
      maxIdleConnections: 2
    globalRegistryUrl: http://compass-external-services-mock.compass-system.svc.cluster.local:8087/.well-known/open-resource-discovery
    maxOrdParallelDownloads: 4
  systemFetcher:
    enabled: false
    name: "system-fetcher"
    schedule: "0 0 * * *"
    manageSecrets: true
    # enableSystemDeletion - whether systems in deleted state should be deleted from director database
    enableSystemDeletion: true
    # fetchParallelism - shows how many http calls will be made in parallel to fetch systems
    fetchParallellism: 30
    # queueSize - shows how many system fetches (individual requests may fetch more than 1 system)
    # can be put in the queue for processing before blocking. It is best for the queue to be about 2 times bigger than the parallellism
    queueSize: 100
    # fetchRequestTimeout - shows the timeout to wait for oauth token and for fetching systems (in one request) separately
    fetchRequestTimeout: "30s"
    # directorRequestTimeout - graphql requests timeout to director
    directorRequestTimeout: "30s"
    dbPool:
      maxOpenConnections: 20
      maxIdleConnections: 2
    # systemsAPIEndpoint - endpoint of the service to fetch systems from
    systemsAPIEndpoint: ""
    # systemsAPIFilterCriteria - criteria for fetching systems
    systemsAPIFilterCriteria: ""
    # systemToTemplateMappings - how to map system properties to an existing application template
    systemToTemplateMappings: '{}'
    templatePlaceholderToSystemKeyMappings: '[{"placeholder_name": "name","system_key": "displayName"},{"placeholder_name": "display-name","system_key": "displayName"},{"placeholder_name": "systemNumber","system_key": "systemNumber"},{"placeholder_name": "productId","system_key": "productId"},{"placeholder_name": "ppmsProductVersionId","system_key": "ppmsProductVersionId"},{"placeholder_name": "description","system_key": "productDescription", "optional": true},{"placeholder_name": "baseUrl","system_key": "additionalUrls.mainUrl", "optional":true},{"placeholder_name": "providerName","system_key": "infrastructureProvider", "optional": true}]'
    templateOverrideApplicationInput: '{"name": "{{name}}","description": "{{description}}","providerName": "{{providerName}}","statusCondition": "INITIAL","systemNumber": "{{systemNumber}}","labels": {"managed": "true","productId": "{{productId}}","ppmsProductVersionId": "{{ppmsProductVersionId}}"},"baseUrl": "{{baseUrl}}"}'
    http:
      client:
        skipSSLValidation: false
    oauth:
      client: "client_id"
      tokenEndpointProtocol: "https"
      tokenBaseHost: "compass-external-services-mock-sap-mtls"
      tokenPath: "/cert/token"
      scopesClaim: "scopes"
      tenantHeaderName: "x-zid"
      tokenRequestTimeout: 30s
      skipSSLValidation: true
    secret:
      name: "compass-system-fetcher-secret"
      clientIdKey: client-id
      oauthUrlKey: url
    paging:
      pageSize: 200
      sizeParam: "$top"
      skipParam: "$skip"
    containerName: "system-fetcher"
  tenantFetchers:
    job1:
      enabled: false
      configMapNamespace: "compass-system"
      manageSecrets: true
      providerName: "compass"
      schedule: "*/5 * * * *"
      tenantInsertChunkSize: "500"
      kubernetes:
        configMapNamespace: "compass-system"
        pollInterval: 2s
        pollTimeout: 1m
        timeout: 2m
      oauth:
        client: ""
        secret: ""
        tokenURL: ""
        tokenPath: ""
      secret:
        name: "compass-tenant-fetcher-secret-job1"
        clientIdKey: client-id
        clientSecretKey: client-secret
        oauthUrlKey: url
        oauthMode: "oauth-mtls"
        clientCertKey: client-cert
        clientKeyKey: client-key
        skipSSLValidation: true
      endpoints:
        accountCreated: "127.0.0.1/events?type=account-created"
        accountDeleted: "127.0.0.1/events?type=account-deleted"
        accountUpdated: "127.0.0.1/events?type=account-updated"
        subaccountCreated: "127.0.0.1/events?type=subaccount-created"
        subaccountDeleted: "127.0.0.1/events?type=subaccount-deleted"
        subaccountUpdated: "127.0.0.1/events?type=subaccount-updated"
        subaccountMoved: "127.0.0.1/events?type=subaccount-moved"
      fieldMapping:
        totalPagesField: "totalPages"
        totalResultsField: "totalResults"
        tenantEventsField: "events"
        idField: "id"
        nameField: "name"
        customerIdField: "customerId"
        subdomainField: "subdomain"
        discriminatorField: ""
        discriminatorValue: ""
        detailsField: "details"
        entityTypeField: "entityType"
        globalAccountID: "gaID"
        regionField: "region"
        movedSubaccountTargetField: "targetGlobalAccountGUID"
        movedSubaccountSourceField: "sourceGlobalAccountGUID"
      queryMapping:
        pageNumField: "pageNum"
        pageSizeField: "pageSize"
        timestampField: "timestamp"
      query:
        startPage: "0"
        pageSize: "100"
      shouldSyncSubaccounts: "false"
      dbPool:
        maxOpenConnections: 1
        maxIdleConnections: 1
  metrics:
    enabled: true
    pushEndpoint: http://monitoring-prometheus-pushgateway.kyma-system.svc.cluster.local:9091
  externalServicesMock:
    enabled: false
    certSecuredPort: 8081
    ordCertSecuredPort: 8082
    unsecuredPort: 8083
    basicSecuredPort: 8084
    oauthSecuredPort: 8085
    ordGlobalRegistryCertPort: 8086
    ordGlobalRegistryUnsecuredPort: 8087
    certSecuredHost: compass-external-services-mock-sap-mtls
    ordCertSecuredHost: compass-external-services-mock-sap-mtls-ord
    ordGlobalCertSecuredHost: compass-external-services-mock-sap-mtls-global-ord-registry
    unSecuredHost: compass-external-services-mock
    host: compass-external-services-mock.compass-system.svc.cluster.local
    regionInstancesCredentials:
      manage: false
    oauthSecret:
      manage: false
      name: compass-external-services-mock-oauth-credentials
      clientIdKey: client-id
      clientSecretKey: client-secret
      oauthUrlKey: url
      oauthTokenPath: "/secured/oauth/token"
    auditlog:
      applyMockConfiguration: false
      managementApiPath: /audit-log/v2/configuration-changes/search
      mtlsTokenPath: "/cert/token"
      secret:
        name: "auditlog-instance-management"
        urlKey: url
        tokenUrlKey: token-url
        clientIdKey: client-id
        clientSecretKey: client-secret
        clientCertKey: client-cert
        clientKeyKey: client-key
  tests:
    http:
      client:
        skipSSLValidation: false
    director:
      externalClientCertTestSecretName: "external-client-certificate-integration-system-test-secret"
      externalClientCertTestSecretNamespace: "compass-system"
      externalCertIntSystemCN: "integration-system-test"
      externalCertTestJobName: "external-client-certificate-integration-system-test-job"
    tenantFetcher:
      tenantOnDemandID: "8d42d818-d4c4-4036-b82f-b199db7ffeb5"
    ordService:
      accountTenantID: "5577cf46-4f78-45fa-b55f-a42a3bdba868" # testDefaultTenant from our testing tenants
      consumerAccountID: "5984a414-1eed-4972-af2c-b2b6a415c7d7" # ApplicationsForRuntimeTenantName from our testing tenants
      providerSubaccountID: "f8075207-1478-4a80-bd26-24a4785a2bfd" # TestProviderSubaccount from our testing tenants
      consumerSubaccountID: "1f538f34-30bf-4d3d-aeaa-02e69eef84ae" # randomly chosen
      consumerTenantID: "ba49f1aa-ddc1-43ff-943c-fe949857a34a" # randomly chosen
      propagatedProviderSubaccountHeader: "X-Provider-Subaccount"
      externalClientCertTestSecretName: "external-client-certificate-test-secret"
      externalClientCertTestSecretNamespace: "compass-system"
      externalCertTestJobName: "external-certificate-rotation-test-job"
      certSvcInstanceTestSecretName: "cert-svc-secret"
      consumerTokenURL: "http://compass-external-services-mock.compass-system.svc.cluster.local:8080"
      skipPattern: ""
      subscriptionOauthSecret:
        manage: false
        name: compass-subscription-secret
        clientIdKey: client-id
        clientSecretKey: client-secret
        oauthUrlKey: url
    selfRegistration:
      region: "eu-1"
    externalServicesMock:
      skipPattern: ""
    namespace: kyma-system
    connectivityAdapterFQDN: http://compass-connectivity-adapter.compass-system.svc.cluster.local
    externalServicesMockFQDN: http://compass-external-services-mock.compass-system.svc.cluster.local
    ordServiceFQDN: http://compass-ord-service.compass-system.svc.cluster.local
    systemBrokerFQDN: http://compass-system-broker.compass-system.svc.cluster.local
    tenantFetcherFQDN: http://compass-tenant-fetcher.compass-system.svc.cluster.local
    hydratorFQDN: http://compass-hydrator.compass-system.svc.cluster.local
    basicCredentials:
      manage: false
      secretName: "test-basic-credentials-secret"
    subscriptionURL: "http://compass-external-services-mock.compass-system.svc.cluster.local:8080"
    subscriptionProviderIdValue: "id-value!t12345"
    db:
      maxOpenConnections: 3
      maxIdleConnections: 1
    securityContext: # Set on container level
      runAsUser: 2000
      allowPrivilegeEscalation: false
  expectedSchemaVersionUpdateJob:
    cm:
      name: "expected-schema-version"
  migratorJob:
    nodeSelectorEnabled: false
    pvc:
      name: "compass-director-migrations"
      namespace: "compass-system"
      migrationsPath: "/compass-migrations"
  http:
    client:
      skipSSLValidation: false
  pairingAdapter:
    templateName: "pairing-adapter-app-template"
    watcherCorrelationID: "pairing-adapter-watcher-id"
    configMap:
      manage: false
      key: "config.json"
      name: "pairing-adapter-config-local"
      namespace: "compass-system"
      localAdapterFQDN: "http://compass-pairing-adapter.compass-system.svc.cluster.local/adapter-local-mtls"
      integrationSystemID: "d3e9b9f5-25dc-4adb-a0a0-ed69ef371fb6"
    e2e:
      appName: "test-app"
      appID: "123-test-456"
      clientUser: "test-user"
      tenant: "test-tenant"
  # Scopes assigned for every new Client Credentials by given object type (Runtime / Application / Integration System)
  # and scopes mapped to a consumer with the given type, then that consumer is using a client certificate
  scopes:
    scopesPerConsumerType:
      runtime:
        - "runtime:read"
        - "runtime:write"
        - "application:read"
        - "runtime.auths:read"
        - "bundle.instance_auths:read"
        - "runtime.webhooks:read"
        - "webhook:write"
      application:
        - "application:read"
        - "application:write"
        - "application.auths:read"
        - "application.webhooks:read"
        - "bundle.instance_auths:read"
        - "document.fetch_request:read"
        - "event_spec.fetch_request:read"
        - "api_spec.fetch_request:read"
        - "fetch-request.auth:read"
        - "webhook:write"
      integration_system:
        - "application:read"
        - "application:write"
        - "application_template:read"
        - "application_template:write"
        - "runtime:read"
        - "runtime:write"
        - "integration_system:read"
        - "label_definition:read"
        - "label_definition:write"
        - "automatic_scenario_assignment:read"
        - "automatic_scenario_assignment:write"
        - "integration_system.auths:read"
        - "application_template.webhooks:read"
        - "formation:write"
        - "internal_visibility:read"
        - "application.auths:read"
        - "webhook:write"
      super_admin:
        - "application:read"
        - "application:write"
        - "application_template:read"
        - "application_template:write"
        - "integration_system:read"
        - "integration_system:write"
        - "runtime:read"
        - "runtime:write"
        - "label_definition:read"
        - "label_definition:write"
        - "eventing:manage"
        - "tenant:read"
        - "automatic_scenario_assignment:read"
        - "automatic_scenario_assignment:write"
        - "application.auths:read"
        - "application.webhooks:read"
        - "application_template.webhooks:read"
        - "bundle.instance_auths:read"
        - "document.fetch_request:read"
        - "event_spec.fetch_request:read"
        - "api_spec.fetch_request:read"
        - "integration_system.auths:read"
        - "runtime.auths:read"
        - "fetch-request.auth:read"
        - "webhooks.auth:read"
        - "formation:write"
        - "internal_visibility:read"
        - "runtime.webhooks:read"
        - "webhook:write"
      default:
        - "runtime:read"
        - "runtime:write"
        - "tenant:read"<|MERGE_RESOLUTION|>--- conflicted
+++ resolved
@@ -110,11 +110,7 @@
       version: "PR-2383"
     director:
       dir:
-<<<<<<< HEAD
-      version: "PR-2374"
-=======
       version: "PR-2322"
->>>>>>> 0e355cf7
     hydrator:
       dir:
       version: "PR-2383"
@@ -140,17 +136,13 @@
       version: "0a651695"
     external_services_mock:
       dir:
-<<<<<<< HEAD
-      version: "PR-2383"
-=======
       version: "PR-2322"
->>>>>>> 0e355cf7
     console:
       dir:
       version: "PR-68"
     e2e_tests:
       dir:
-      version: "PR-2390"
+      version: "PR-2322"
   isLocalEnv: false
   isForTesting: false
   oauth2:
@@ -659,7 +651,11 @@
     containerName: "system-fetcher"
   tenantFetchers:
     job1:
+      cron:
+        enabled: false
       enabled: false
+      job:
+        interval: "5m"
       configMapNamespace: "compass-system"
       manageSecrets: true
       providerName: "compass"
