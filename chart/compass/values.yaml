global:
  disableLegacyConnectivity: true
  defaultTenant: 3e64ebae-38b5-46a0-b1ed-9ccee153a0ae
  tenants: # tenant order matters, so new tenants should be added to the end of the list
    - name: default
      id: 3e64ebae-38b5-46a0-b1ed-9ccee153a0ae
      type: account
    - name: foo
      id: 1eba80dd-8ff6-54ee-be4d-77944d17b10b
      type: account
    - name: bar
      id: af9f84a9-1d3a-4d9f-ae0c-94f883b33b6e
      type: account
    - name: TestTenantSeparation
      id: f1c4b5be-b0e1-41f9-b0bc-b378200dcca0
      type: account
    - name: TestDeleteLastScenarioForApplication
      id: 0403be1e-f854-475e-9074-922120277af5
      type: account
    - name: Test_DeleteAutomaticScenarioAssignmentForSelector
      id: d9553135-6115-4c67-b4d9-962c00f3725f
      type: account
    - name: Test_AutomaticScenarioAssigmentForRuntime
      id: 8c733a45-d988-4472-af10-1256b82c70c0
      type: account
    - name: TestAutomaticScenarioAssignmentsWholeScenario
      id: 65a63692-c00a-4a7d-8376-8615ee37f45c
      type: account
    - name: TestTenantsQueryTenantNotInitialized
      id: 72329135-27fd-4284-9bcb-37ea8d6307d0
      type: account
    - name: Test Default
      id: 5577cf46-4f78-45fa-b55f-a42a3bdba868
      type: account
      parent: 2c4f4a25-ba9a-4dbc-be68-e0beb77a7eb0
    - name: Test_DefaultCustomer
      id: 2c4f4a25-ba9a-4dbc-be68-e0beb77a7eb0
      type: customer
    - name: TestListLabelDefinitions
      id: 3f641cf5-2d14-4e0f-a122-16e7569926f1
      type: account
    - name: Test_AutomaticScenarioAssignmentQueries
      id: 8263cc13-5698-4a2d-9257-e8e76b543e88
      type: account
    - name: TestGetScenariosLabelDefinitionCreatesOneIfNotExists
      id: 2263cc13-5698-4a2d-9257-e8e76b543e33
      type: account
    - name: TestApplicationsForRuntime
      id: 5984a414-1eed-4972-af2c-b2b6a415c7d7
      type: account
    - name: Test_DeleteAutomaticScenarioAssignmentForScenario
      id: d08e4cb6-a77f-4a07-b021-e3317a373597
      type: account
    - name: TestApplicationsForRuntimeWithHiddenApps
      id: 7e1f2df8-36dc-4e40-8be3-d1555d50c91c
      type: account
    - name: TestTenantsQueryTenantInitialized
      id: 8cf0c909-f816-4fe3-a507-a7917ccd8380
      type: account
    - name: TestDeleteApplicationIfInScenario
      id: 0d597250-6b2d-4d89-9c54-e23cb497cd01
      type: account
    - name: TestProviderSubaccount
      id: f8075207-1478-4a80-bd26-24a4785a2bfd
      type: subaccount
      parent: 5577cf46-4f78-45fa-b55f-a42a3bdba868
    - name: TestCertificateSubaccount
      id: 123e4567-e89b-12d3-a456-426614174001
      type: subaccount
      parent: 5577cf46-4f78-45fa-b55f-a42a3bdba868
    - name: TestNsAdapter
      id: 08b6da37-e911-48fb-a0cb-fa635a6c5678
      type: subaccount
      parent: 5577cf46-4f78-45fa-b55f-a42a3bdba868
    - name: TestNsAdapterSubaccountWithApplications
      id: 08b6da37-e911-48fb-a0cb-fa635a6c4321
      type: subaccount
      parent: 5577cf46-4f78-45fa-b55f-a42a3bdba868
    - name: TestIntegrationSystemManagedSubaccount
      id: 3cfcdd62-320d-403b-b66a-4ee3cdd06947
      type: subaccount
      parent: 5577cf46-4f78-45fa-b55f-a42a3bdba868
    - name: TestIntegrationSystemManagedAccount
      id: 7e8ab2e3-3bb4-42e3-92b2-4e0bf48559d3
      type: account
      parent: 2c4f4a25-ba9a-4dbc-be68-e0beb77a7eb0
    - name: TestSystemFetcherAccount
      id: c395681d-11dd-4cde-bbcf-570b4a153e79
      type: account
      parent: 2c4f4a25-ba9a-4dbc-be68-e0beb77a7eb0
    - name: TestConsumerSubaccount
      id: 1f538f34-30bf-4d3d-aeaa-02e69eef84ae
      type: subaccount
      parent: 5984a414-1eed-4972-af2c-b2b6a415c7d7
    - name: TestTenantsOnDemandAPI
      id: 8d42d818-d4c4-4036-b82f-b199db7ffeb5
      type: subaccount
      parent: 5984a414-1eed-4972-af2c-b2b6a415c7d7
    - name: TestExternalCertificateSubaccount
      id: bad76f69-e5c2-4d55-bca5-240944824b83
      type: subaccount
      parent: 5577cf46-4f78-45fa-b55f-a42a3bdba868
  images:
    containerRegistry:
      path: eu.gcr.io/kyma-project/incubator
    connector:
      dir:
      version: "PR-2383"
    connectivity_adapter:
      dir:
      version: "PR-2383"
    pairing_adapter:
      dir:
      version: "PR-2383"
    director:
      dir:
<<<<<<< HEAD
      version: "PR-2475"
=======
      version: "PR-2483"
>>>>>>> 378ab5d7
    hydrator:
      dir:
      version: "PR-2458"
    gateway:
      dir:
      version: "PR-2383"
    operations_controller:
      dir:
      version: "PR-2383"
    ord_service:
      dir:
      version: "PR-71"
    schema_migrator:
      dir:
      version: "PR-2425"
    system_broker:
      dir:
      version: "PR-2383"
    certs_setup_job:
      containerRegistry:
        path: eu.gcr.io/kyma-project
      dir:
      version: "0a651695"
    external_services_mock:
      dir:
      version: "PR-2391"
    console:
      dir:
      version: "PR-68"
    e2e_tests:
      dir:
      version: "PR-2483"
  isLocalEnv: false
  isForTesting: false
  oauth2:
    host: oauth2
  livenessProbe:
    initialDelaySeconds: 30
    timeoutSeconds: 1
    periodSeconds: 10
  readinessProbe:
    initialDelaySeconds: 5
    timeoutSeconds: 1
    periodSeconds: 2
  agentPreconfiguration: false
  nsAdapter:
    external:
      port: 3005
    e2eTests:
      gatewayHost: "compass-gateway-xsuaa"
    prefix: /nsadapter
    path: /nsadapter/api/v1/notifications
    systemToTemplateMappings: '[{  "Name": "SAP S/4HANA On-Premise",  "SourceKey": ["type"],  "SourceValue": ["abapSys"]},{  "Name": "SAP S/4HANA On-Premise",  "SourceKey": ["type"],  "SourceValue": ["nonSAPsys"]},{  "Name": "SAP S/4HANA On-Premise",  "SourceKey": ["type"],  "SourceValue": ["hana"]}]'
    secret:
      name: nsadapter-secret
      subaccountKey: subaccount
      local:
        subaccountValue: subaccount
    authSecret:
      name: "compass-external-services-mock-oauth-credentials"
      clientIdKey: client-id
      clientSecretKey: client-secret
      tokenUrlKey: url
      instanceUrlKey: url
      certKey: cert
      keyKey: key
    registerPath: "/register"
    tokenPath: "/secured/oauth/token"
    createClonePattern: '{"key": "%s"}'
    createBindingPattern: '{}'
    useClone: "false"
  director:
    host: compass-director.compass-system.svc.cluster.local
    prefix: /director
    graphql:
      external:
        port: 3000
    tls:
      secure:
        internal:
          host: compass-director-internal
    validator:
      port: 8080
    metrics:
      port: 3003
      enableGraphqlOperationInstrumentation: true
    operations:
      port: 3002
      path: "/operation"
      lastOperationPath: "/last_operation"
    info:
      path: "/v1/info"
    subscription:
      subscriptionProviderLabelKey: "subscriptionProviderId"
      consumerSubaccountLabelKey: "consumer_subaccount_id"
      subscriptionLabelKey: "subscription"
      tokenPrefix: "sb-"
    selfRegister:
      secret:
        name: "region-instances-credentials"
        key: "keyConfig"
        path: "/tmp"
      clientIdPath: "clientId"
      clientSecretPath: "clientSecret"
      urlPath: "url"
      tokenUrlPath: "tokenUrl"
      clientCertPath: "clientCert"
      clientKeyPath: "clientKey"
      local:
        templateMappings:
          clientIDMapping: '{{ printf "\"%s\":\"client_id\"" .Values.global.director.selfRegister.clientIdPath }}'
          clientSecretMapping: '{{ printf "\"%s\":\"client_secret\"" .Values.global.director.selfRegister.clientSecretPath }}'
          urlMapping: '{{ printf "\"%s\":\"http://compass-external-services-mock.%s.svc.cluster.local:%s\"" .Values.global.director.selfRegister.urlPath .Release.Namespace (.Values.service.port | toString) }}'
          tokenURLMapping: '{{ printf "\"%s\":\"https://%s.%s:%s\"" .Values.global.director.selfRegister.tokenUrlPath .Values.global.externalServicesMock.certSecuredHost .Values.global.ingress.domainName (.Values.service.certPort | toString) }}'
          x509CertificateMapping: '{{ printf "\"%s\":\"%s\"" .Values.global.director.selfRegister.clientCertPath .Values.global.connector.caCertificate }}'
          x509KeyMapping: '{{ printf "\"%s\":\"%s\"" .Values.global.director.selfRegister.clientKeyPath .Values.global.connector.caKey }}'
      oauthTokenPath: "/cert/token"
      oauthMode: "oauth-mtls"
      label: "selfRegLabel"
      labelValuePrefix: "self-reg-prefix-"
      responseKey: "self-reg-key"
      path: "/external-api/self-reg"
      nameQueryParam: "name"
      tenantQueryParam: "tenant"
      requestBodyPattern: '{"key": "%s"}'
    clientIDHeaderKey: client_user
    suggestTokenHeaderKey: suggest_token
    runtimeTypeLabelKey: "runtimeType"
    kymaRuntimeTypeLabelValue: "kyma"
    fetchTenantEndpoint: '{{ printf "https://%s.%s%s/v1/fetch" .Values.global.gateway.tls.secure.internal.host .Values.global.ingress.domainName .Values.global.tenantFetcher.prefix }}'
  auditlog:
    configMapName: "compass-gateway-auditlog-config"
    mtlsTokenPath: "/cert/token"
    standardTokenPath: "/secured/oauth/token"
    skipSSLValidation: false
    secret:
      name: "compass-gateway-auditlog-secret"
      urlKey: url
      clientIdKey: client-id
      clientSecretKey: client-secret
      clientCertKey: client-cert
      clientKeyKey: client-key
  log:
    format: "kibana"
  enableCompassDefaultScenarioAssignment: true
  tenantConfig:
    useDefaultTenants: true
    dbPool:
      maxOpenConnections: 1
      maxIdleConnections: 1
  connector:
    prefix: /connector
    graphql:
      external:
        port: 3000
    validator:
      port: 8080
    # If secrets do not exist they will be created
    secrets:
      ca:
        name: compass-connector-app-ca
        namespace: compass-system
        certificateKey: ca.crt
        keyKey: ca.key
      rootCA:
        namespace: istio-system # For Ingress Gateway to work properly the namespace needs to be istio-system
        # In order for istio mTLS to work we should have two different secrets one containing the server certificate (let’s say X) and one used for validation of the client’s certificates.
        # The second one should be our root certificate and istio wants it to be named X-cacert. (-cacert suffix).
        # This is the reason for the confusing name of our root certificate. https://preliminary.istio.io/v1.6/docs/tasks/traffic-management/ingress/secure-ingress/#configure-a-mutual-tls-ingress-gateway
        cacert: compass-gateway-mtls-certs-cacert # For cert-rotation the cacert should be in different secret
        certificateKey: cacert
    revocation:
      configmap:
        name: revocations-config
        namespace: "{{ .Release.Namespace }}"
    # If key and certificate are not provided they will be generated
    caKey: ""
    caCertificate: ""
  system_broker:
    enabled: true
    port: 5001
    prefix: /broker
    tokenProviderFromHeader:
      forwardHeaders: Authorization
    tokenProviderFromSecret:
      enabled: false
      secrets:
        integrationSystemCredentials:
          name: compass-system-broker-credentials
          namespace: compass-system
    testNamespace: kyma-system
  gateway:
    port: 3000
    tls:
      host: compass-gateway
      adapterHost: compass-ns-adapter
      secure:
        internal:
          host: compass-gateway-internal
        oauth:
          host: compass-gateway-auth-oauth
    mtls:
      manageCerts: true
      host: compass-gateway-mtls
      certSecret: compass-gateway-mtls-certs
      external:
        host: compass-gateway-sap-mtls
        certSecret: compass-gateway-mtls-certs # Use connector's root CA as root CA by default. This should be overridden for productive deployments.
    headers:
      rateLimit: X-Flow-Identity
      request:
        remove:
          - "Client-Id-From-Token"
          - "Client-Id-From-Certificate"
          - "Client-Certificate-Hash"
          - "Certificate-Data"
  hydrator:
    host: compass-hydrator.compass-system.svc.cluster.local
    port: 3000
    prefix: /hydrators
    subjectConsumerMappingConfig: '[{"consumer_type": "Super Admin", "tenant_access_levels": ["customer", "account","subaccount"], "subject": "C=DE, L=local, O=SAP SE, OU=Region, OU=SAP Cloud Platform Clients, OU=f8075207-1478-4a80-bd26-24a4785a2bfd, CN=compass"},{"consumer_type": "Integration System", "tenant_access_levels": ["account","subaccount"], "subject": "C=DE, L=local, O=SAP SE, OU=Region, OU=SAP Cloud Platform Clients, OU=f8075207-1478-4a80-bd26-24a4785a2bfd, CN=integration-system-test"}]'
    certificateDataHeader: "Certificate-Data"
    http:
      client:
        skipSSLValidation: false
    metrics:
      port: 3003
      enableClientInstrumentation: true
      censoredFlows: "JWT"
  operations_controller:
    enabled: true
  connectivity_adapter:
    port: 8080
    tls:
      host: adapter-gateway
    mtls:
      host: adapter-gateway-mtls
  oathkeeperFilters:
    workloadLabel: oathkeeper
    namespace: kyma-system
    tokenDataHeader: "Connector-Token"
    certificateDataHeader: "Certificate-Data"
  istio:
    externalMtlsGateway:
      name: "compass-gateway-external-mtls"
      namespace: "compass-system"
    mtlsGateway:
      name: "compass-gateway-mtls"
      namespace: "compass-system"
    gateway:
      name: "kyma-gateway"
      namespace: "kyma-system"
    proxy:
      port: 15020
    namespace: istio-system
    ingressgateway:
      workloadLabel: istio-ingressgateway
      requestPayloadSizeLimit2MB: 2097152
      requestPayloadSizeLimit2MBLabel: "2MB"
      requestPayloadSizeLimit5MB: 5097152
      requestPayloadSizeLimit5MBLabel: "5MB"
      correlationHeaderRewriteFilter:
        expectedHeaders:
          - "x-request-id"
          - "x-correlation-id"
          - "x-correlationid"
          - "x-forrequest-id"
          - "x-vcap-request-id"
          - "x-broker-api-request-identity"
  kubernetes:
    serviceAccountTokenIssuer: kubernetes/serviceaccount
    serviceAccountTokenJWKS: https://kubernetes.default.svc.cluster.local/openid/v1/jwks
  ingress:
    domainName: "local.kyma.dev"
  database:
    sqlProxyServiceAccount: "proxy-user@gcp-cmp.iam.gserviceaccount.com"
    manageSecrets: true
    embedded:
      enabled: true
      director:
        name: "postgres"
      directorDBName: "postgres"
    managedGCP:
      serviceAccountKey: ""
      instanceConnectionName: ""
      director:
        name: ""
        user: ""
        password: ""
      host: "localhost"
      hostPort: "5432"
      sslMode: ""
      #TODO remove below after migration to separate user will be done
      dbUser: ""
      dbPassword: ""
      directorDBName: ""
  oathkeeper:
    host: ory-oathkeeper-proxy.kyma-system.svc.cluster.local
    port: 4455
    timeout_ms: 120000
    ns_adapter_timeout_ms: 3600000
    idTokenConfig:
      claims: '{"scopes": "{{ print .Extra.scope }}","tenant": "{{ .Extra.tenant }}", "consumerID": "{{ print .Extra.consumerID}}", "consumerType": "{{ print .Extra.consumerType }}", "flow": "{{ print .Extra.flow }}", "onBehalfOf": "{{ print .Extra.onBehalfOf }}", "region": "{{ print .Extra.region }}", "tokenClientID": "{{ print .Extra.tokenClientID }}"}'
      internalClaims: '{"scopes": "application:read application:write application.webhooks:read application_template.webhooks:read webhooks.auth:read runtime:write runtime:read tenant:read tenant:write tenant_subscription:write ory_internal fetch_tenant application_template:read","tenant":"{ {{ if .Header.Tenant }} \"consumerTenant\":\"{{ print (index .Header.Tenant 0) }}\", {{ end }} \"externalTenant\":\"\"}", "consumerType": "Internal Component", "flow": "Internal"}'
    mutators:
      runtimeMappingService:
        config:
          api:
            url: http://compass-hydrator.compass-system.svc.cluster.local:3000/hydrators/runtime-mapping
            retry:
              give_up_after: 6s
              max_delay: 2000ms
      authenticationMappingServices:
        nsadapter:
          cfg:
            config:
              api:
                url: http://compass-hydrator.compass-system.svc.cluster.local:3000/hydrators/authn-mapping/nsadapter
                retry:
                  give_up_after: 6s
                  max_delay: 2000ms
          authenticator:
            enabled: false
            createRule: true
            gatewayHost: "compass-gateway-xsuaa"
            trusted_issuers: '[{"domain_url": "compass-system.svc.cluster.local:8080", "scope_prefix": "prefix.", "protocol": "http"}]'
            attributes: '{"uniqueAttribute": { "key": "ns-adapter-test", "value": "ns-adapter-flow" }, "tenant": { "key": "tenant" }, "identity": { "key": "identity" }, "clientid": { "key": "client_id" } }'
            path: /nsadapter/api/v1/notifications
            upstreamComponent: "compass-gateway"
            checkSuffix: true
        tenant-fetcher:
          cfg:
            config:
              api:
                url: http://compass-hydrator.compass-system.svc.cluster.local:3000/hydrators/authn-mapping/tenant-fetcher
                retry:
                  give_up_after: 6s
                  max_delay: 2000ms
          authenticator:
            enabled: false
            createRule: true
            gatewayHost: "compass-gateway"
            trusted_issuers: '[{"domain_url": "compass-system.svc.cluster.local:8080", "scope_prefix": "prefix.", "protocol": "http"}]'
            attributes: '{"uniqueAttribute": { "key": "test", "value": "tenant-fetcher" }, "tenant": { "key": "tenant" }, "identity": { "key": "identity" } }'
            path: /tenants/<.*>
            upstreamComponent: "compass-tenant-fetcher"
            checkSuffix: false
        subscriber:
          cfg:
            config:
              api:
                url: http://compass-hydrator.compass-system.svc.cluster.local:3000/hydrators/authn-mapping/subscriber
                retry:
                  give_up_after: 6s
                  max_delay: 2000ms
          authenticator:
            enabled: false
            createRule: false
            gatewayHost: "compass-gateway-sap-mtls"
            trusted_issuers: '[{"domain_url": "compass-system.svc.cluster.local:8080", "scope_prefix": "prefix.", "protocol": "http", "region": "eu-1"}]'
            attributes: '{"uniqueAttribute": { "key": "subsc-key-test", "value": "subscription-flow" }, "tenant": { "key": "tenant" }, "identity": { "key": "identity" }, "clientid": { "key": "client_id" } }'
            path: /<.*>
            checkSuffix: false
      tenantMappingService:
        config:
          api:
            url: http://compass-hydrator.compass-system.svc.cluster.local:3000/hydrators/tenant-mapping
            retry:
              give_up_after: 6s
              max_delay: 2000ms
      certificateResolverService:
        config:
          api:
            url: http://compass-hydrator.compass-system.svc.cluster.local:3000/hydrators/v1/certificate/data/resolve
            retry:
              give_up_after: 6s
              max_delay: 2000ms
      tokenResolverService:
        config:
          api:
            url: http://compass-hydrator.compass-system.svc.cluster.local:3000/hydrators/v1/tokens/resolve
            retry:
              give_up_after: 6s
              max_delay: 2000ms
  cockpit:
    auth:
      allowedConnectSrc: "https://*.ondemand.com"
      secretName: "cockpit-auth-secret"
      idpHost: ""
      clientID: ""
      scopes: "openid profile email"
      path: "/oauth2/certs"
  tenantFetcher:
    manageSecrets: true
    host: compass-tenant-fetcher.compass-system.svc.cluster.local
    prefix: /tenants
    port: 3000
    requiredAuthScope: Callback
    fetchTenantAuthScope: fetch_tenant
    authentication:
      jwksEndpoint: "http://ory-oathkeeper-api.kyma-system.svc.cluster.local:4456/.well-known/jwks.json"
    tenantProvider:
      tenantIdProperty: "tenantId"
      customerIdProperty: "customerId"
      subaccountTenantIdProperty: "subaccountTenantId"
      subdomainProperty: "subdomain"
      name: "provider"
      subscriptionProviderIdProperty: "subscriptionProviderIdProperty"
      providerSubaccountIdProperty: "providerSubaccountIdProperty"
      consumerTenantIdProperty: "consumerTenantIdProperty"
      subscriptionProviderAppNameProperty: "subscriptionProviderAppNameProperty"
    server:
      fetchTenantEndpoint: "/v1/fetch/{parentTenantId}/{tenantId}"
      regionalHandlerEndpoint: "/v1/regional/{region}/callback/{tenantId}"
      dependenciesEndpoint: "/v1/dependencies"
      tenantPathParam: "tenantId"
      regionPathParam: "region"
    containerName: "tenant-fetcher"
    oauth:
      client: "client_id"
      secret: ""
      tokenURL: '{{ printf "https://%s.%s" .Values.global.externalServicesMock.certSecuredHost .Values.global.ingress.domainName }}'
      tokenPath: "/cert/token"
    secret:
      name: "compass-tenant-fetcher-secret"
      clientIdKey: "client-id"
      oauthMode: "oauth-mtls"
      clientCertKey: "client-cert"
      clientKeyKey: "client-key"
      oauthUrlKey: "url"
      skipSSLValidation: true
    endpoints:
      subaccountCreated: "127.0.0.1/events?type=subaccount-created"
    fieldMapping:
      totalPagesField: "totalPages"
      totalResultsField: "totalResults"
      tenantEventsField: "events"
      idField: "id"
      nameField: "name"
      customerIdField: "customerId"
      subdomainField: "subdomain"
      discriminatorField: ""
      discriminatorValue: ""
      detailsField: "details"
      entityTypeField: "entityType"
      globalAccountID: "gaID"
      regionField: "region"
    regionDetails: '[{"central", ""}]'
  externalCertConfiguration:
    issuer: "C=DE, L=local, O=SAP SE, OU=SAP Cloud Platform Clients, CN=compass-ca"
    issuerLocality: "local" # In local setup we have manually created connector CA certificate with 'local' Locality property
    subjectPattern: "/C=DE/O=SAP SE/OU=SAP Cloud Platform Clients/OU=Region/OU=%s/L=%s/CN=%s"
    ouCertSubaccountID: "f8075207-1478-4a80-bd26-24a4785a2bfd"
    commonName: "compass"
    locality: "local"
    certSvcApiPath: "/cert"
    tokenPath: "/cert/token"
    secrets:
      externalCertSvcSecret:
        manage: false
        name: "cert-svc-secret"
        clientIdKey: client-id
        clientSecretKey: client-secret
        oauthUrlKey: url
        csrEndpointKey: csr-endpoint
        clientCert: client-cert
        clientKey: client-key
        skipSSLValidationFlag: "-k"
      externalClientCertSecret:
        name: "external-client-certificate"
        namespace: compass-system
        certKey: tls.crt
        keyKey: tls.key
    rotationCronjob:
      name: "external-certificate-rotation"
      schedule: "*/1 * * * *" # Executes every minute
      certValidity: "7"
      clientCertRetryAttempts: "8"
      containerName: "certificate-rotation"
  ordService:
    host: compass-ord-service.compass-system.svc.cluster.local
    prefix: /open-resource-discovery-service/v0
    docsPrefix: /open-resource-discovery-docs
    staticPrefix: /open-resource-discovery-static/v0
    port: 3000
    defaultResponseType: "xml"
  ordAggregator:
    name: ord-aggregator
    enabled: true
    schedule: "*/1 * * * *"
    http:
      client:
        skipSSLValidation: false
      retry:
        attempts: 3
        delay: 100ms
    dbPool:
      maxOpenConnections: 2
      maxIdleConnections: 2
    globalRegistryUrl: http://compass-external-services-mock.compass-system.svc.cluster.local:8087/.well-known/open-resource-discovery
    maxParallelApplicationProcessors: 4
  systemFetcher:
    enabled: false
    name: "system-fetcher"
    schedule: "0 0 * * *"
    manageSecrets: true
    # enableSystemDeletion - whether systems in deleted state should be deleted from director database
    enableSystemDeletion: true
    # fetchParallelism - shows how many http calls will be made in parallel to fetch systems
    fetchParallellism: 30
    # queueSize - shows how many system fetches (individual requests may fetch more than 1 system)
    # can be put in the queue for processing before blocking. It is best for the queue to be about 2 times bigger than the parallellism
    queueSize: 100
    # fetchRequestTimeout - shows the timeout to wait for oauth token and for fetching systems (in one request) separately
    fetchRequestTimeout: "30s"
    # directorRequestTimeout - graphql requests timeout to director
    directorRequestTimeout: "30s"
    dbPool:
      maxOpenConnections: 20
      maxIdleConnections: 2
    # systemsAPIEndpoint - endpoint of the service to fetch systems from
    systemsAPIEndpoint: ""
    # systemsAPIFilterCriteria - criteria for fetching systems
    systemsAPIFilterCriteria: ""
    # systemToTemplateMappings - how to map system properties to an existing application template
    systemToTemplateMappings: '{}'
    templateRegion: "eu-1"
    templatePlaceholderToSystemKeyMappings: '[{"placeholder_name": "name","system_key": "displayName"},{"placeholder_name": "display-name","system_key": "displayName"},{"placeholder_name": "systemNumber","system_key": "systemNumber"},{"placeholder_name": "productId","system_key": "productId"},{"placeholder_name": "ppmsProductVersionId","system_key": "ppmsProductVersionId"},{"placeholder_name": "description","system_key": "productDescription", "optional": true},{"placeholder_name": "baseUrl","system_key": "additionalUrls.mainUrl", "optional":true},{"placeholder_name": "providerName","system_key": "infrastructureProvider", "optional": true}]'
    templateOverrideApplicationInput: '{"name": "{{name}}","description": "{{description}}","providerName": "{{providerName}}","statusCondition": "INITIAL","systemNumber": "{{systemNumber}}","labels": {"managed": "true","productId": "{{productId}}","ppmsProductVersionId": "{{ppmsProductVersionId}}"},"baseUrl": "{{baseUrl}}"}'
    http:
      client:
        skipSSLValidation: false
    oauth:
      client: "client_id"
      tokenEndpointProtocol: "https"
      tokenBaseHost: "compass-external-services-mock-sap-mtls"
      tokenPath: "/cert/token"
      scopesClaim: "scopes"
      tenantHeaderName: "x-zid"
      tokenRequestTimeout: 30s
      skipSSLValidation: true
    secret:
      name: "compass-system-fetcher-secret"
      clientIdKey: client-id
      oauthUrlKey: url
    paging:
      pageSize: 200
      sizeParam: "$top"
      skipParam: "$skip"
    containerName: "system-fetcher"
  tenantFetchers:
    job1:
      cron:
        enabled: false
      enabled: false
      job:
        interval: "5m"
      configMapNamespace: "compass-system"
      manageSecrets: true
      providerName: "compass"
      schedule: "*/5 * * * *"
      tenantInsertChunkSize: "500"
      kubernetes:
        configMapNamespace: "compass-system"
        pollInterval: 2s
        pollTimeout: 1m
        timeout: 2m
      oauth:
        client: ""
        secret: ""
        tokenURL: ""
        tokenPath: ""
      secret:
        name: "compass-tenant-fetcher-secret-job1"
        clientIdKey: client-id
        clientSecretKey: client-secret
        oauthUrlKey: url
        oauthMode: "oauth-mtls"
        clientCertKey: client-cert
        clientKeyKey: client-key
        skipSSLValidation: true
      endpoints:
        accountCreated: "127.0.0.1/events?type=account-created"
        accountDeleted: "127.0.0.1/events?type=account-deleted"
        accountUpdated: "127.0.0.1/events?type=account-updated"
        subaccountCreated: "127.0.0.1/events?type=subaccount-created"
        subaccountDeleted: "127.0.0.1/events?type=subaccount-deleted"
        subaccountUpdated: "127.0.0.1/events?type=subaccount-updated"
        subaccountMoved: "127.0.0.1/events?type=subaccount-moved"
      fieldMapping:
        totalPagesField: "totalPages"
        totalResultsField: "totalResults"
        tenantEventsField: "events"
        idField: "id"
        nameField: "name"
        customerIdField: "customerId"
        subdomainField: "subdomain"
        discriminatorField: ""
        discriminatorValue: ""
        detailsField: "details"
        entityTypeField: "entityType"
        globalAccountID: "gaID"
        regionField: "region"
        movedSubaccountTargetField: "targetGlobalAccountGUID"
        movedSubaccountSourceField: "sourceGlobalAccountGUID"
      queryMapping:
        pageNumField: "pageNum"
        pageSizeField: "pageSize"
        timestampField: "timestamp"
      query:
        startPage: "0"
        pageSize: "100"
      shouldSyncSubaccounts: "false"
      dbPool:
        maxOpenConnections: 1
        maxIdleConnections: 1
  metrics:
    enabled: true
    pushEndpoint: http://monitoring-prometheus-pushgateway.kyma-system.svc.cluster.local:9091
  externalServicesMock:
    enabled: false
    certSecuredPort: 8081
    ordCertSecuredPort: 8082
    unsecuredPort: 8083
    basicSecuredPort: 8084
    oauthSecuredPort: 8085
    ordGlobalRegistryCertPort: 8086
    ordGlobalRegistryUnsecuredPort: 8087
    certSecuredHost: compass-external-services-mock-sap-mtls
    ordCertSecuredHost: compass-external-services-mock-sap-mtls-ord
    ordGlobalCertSecuredHost: compass-external-services-mock-sap-mtls-global-ord-registry
    unSecuredHost: compass-external-services-mock
    host: compass-external-services-mock.compass-system.svc.cluster.local
    regionInstancesCredentials:
      manage: false
    oauthSecret:
      manage: false
      name: compass-external-services-mock-oauth-credentials
      clientIdKey: client-id
      clientSecretKey: client-secret
      oauthUrlKey: url
      oauthTokenPath: "/secured/oauth/token"
    auditlog:
      applyMockConfiguration: false
      managementApiPath: /audit-log/v2/configuration-changes/search
      mtlsTokenPath: "/cert/token"
      secret:
        name: "auditlog-instance-management"
        urlKey: url
        tokenUrlKey: token-url
        clientIdKey: client-id
        clientSecretKey: client-secret
        clientCertKey: client-cert
        clientKeyKey: client-key
  tests:
    http:
      client:
        skipSSLValidation: false
    externalCertConfiguration:
      ouCertSubaccountID: "bad76f69-e5c2-4d55-bca5-240944824b83"
    director:
      skipPattern: ""
      externalCertIntSystemCN: "integration-system-test"
    tenantFetcher:
      tenantOnDemandID: "8d42d818-d4c4-4036-b82f-b199db7ffeb5"
    ordService:
      accountTenantID: "5577cf46-4f78-45fa-b55f-a42a3bdba868" # testDefaultTenant from our testing tenants
      skipPattern: ""
    externalServicesMock:
      skipPattern: ""
    selfRegistration:
      region: "eu-1"
      region2: "eu-2"
    subscription:
      tenants:
        consumerAccountID: "5984a414-1eed-4972-af2c-b2b6a415c7d7" # ApplicationsForRuntimeTenantName from our testing tenants
        providerSubaccountID: "f8075207-1478-4a80-bd26-24a4785a2bfd" # TestProviderSubaccount from our testing tenants
        consumerSubaccountID: "1f538f34-30bf-4d3d-aeaa-02e69eef84ae" # randomly chosen
        consumerTenantID: "ba49f1aa-ddc1-43ff-943c-fe949857a34a" # randomly chosen
      oauthSecret:
        manage: false
        name: compass-subscription-secret
        clientIdKey: client-id
        clientSecretKey: client-secret
        oauthUrlKey: url
      propagatedProviderSubaccountHeader: "X-Provider-Subaccount"
      externalClientCertTestSecretName: "external-client-certificate-test-secret"
      externalClientCertTestSecretNamespace: "compass-system"
      externalCertTestJobName: "external-certificate-rotation-test-job"
      certSvcInstanceTestSecretName: "cert-svc-secret"
      consumerTokenURL: "http://compass-external-services-mock.compass-system.svc.cluster.local:8080"
      subscriptionURL: "http://compass-external-services-mock.compass-system.svc.cluster.local:8080"
      subscriptionProviderIdValue: "id-value!t12345"
      subscriptionProviderAppNameValue: "subscriptionProviderAppNameValue"
    namespace: kyma-system
    connectivityAdapterFQDN: http://compass-connectivity-adapter.compass-system.svc.cluster.local
    externalServicesMockFQDN: http://compass-external-services-mock.compass-system.svc.cluster.local
    ordServiceFQDN: http://compass-ord-service.compass-system.svc.cluster.local
    systemBrokerFQDN: http://compass-system-broker.compass-system.svc.cluster.local
    tenantFetcherFQDN: http://compass-tenant-fetcher.compass-system.svc.cluster.local
    hydratorFQDN: http://compass-hydrator.compass-system.svc.cluster.local
    basicCredentials:
      manage: false
      secretName: "test-basic-credentials-secret"
    db:
      maxOpenConnections: 3
      maxIdleConnections: 1
    securityContext: # Set on container level
      runAsUser: 2000
      allowPrivilegeEscalation: false
  expectedSchemaVersionUpdateJob:
    cm:
      name: "expected-schema-version"
  migratorJob:
    nodeSelectorEnabled: false
    pvc:
      name: "compass-director-migrations"
      namespace: "compass-system"
      migrationsPath: "/compass-migrations"
      isLocalEnv: true
  http:
    client:
      skipSSLValidation: false
  pairingAdapter:
    templateName: "pairing-adapter-app-template"
    watcherCorrelationID: "pairing-adapter-watcher-id"
    configMap:
      manage: false
      key: "config.json"
      name: "pairing-adapter-config-local"
      namespace: "compass-system"
      localAdapterFQDN: "http://compass-pairing-adapter.compass-system.svc.cluster.local/adapter-local-mtls"
      integrationSystemID: "d3e9b9f5-25dc-4adb-a0a0-ed69ef371fb6"
    e2e:
      appName: "test-app"
      appID: "123-test-456"
      clientUser: "test-user"
      tenant: "test-tenant"
  # Scopes assigned for every new Client Credentials by given object type (Runtime / Application / Integration System)
  # and scopes mapped to a consumer with the given type, then that consumer is using a client certificate
  scopes:
    scopesPerConsumerType:
      runtime:
        - "runtime:read"
        - "runtime:write"
        - "application:read"
        - "runtime.auths:read"
        - "bundle.instance_auths:read"
        - "runtime.webhooks:read"
        - "webhook:write"
      external_certificate:
        - "runtime:read"
        - "runtime:write"
        - "application:read"
        - "application:write"
        - "runtime.auths:read"
        - "bundle.instance_auths:read"
        - "runtime.webhooks:read"
        - "webhook:write"
        - "application_template:read"
        - "application_template:write"
      application:
        - "application:read"
        - "application:write"
        - "application.auths:read"
        - "application.webhooks:read"
        - "bundle.instance_auths:read"
        - "document.fetch_request:read"
        - "event_spec.fetch_request:read"
        - "api_spec.fetch_request:read"
        - "fetch-request.auth:read"
        - "webhook:write"
      integration_system:
        - "application:read"
        - "application:write"
        - "application.local_tenant_id:write"
        - "application_template:read"
        - "application_template:write"
        - "runtime:read"
        - "runtime:write"
        - "integration_system:read"
        - "label_definition:read"
        - "label_definition:write"
        - "automatic_scenario_assignment:read"
        - "automatic_scenario_assignment:write"
        - "integration_system.auths:read"
        - "application_template.webhooks:read"
        - "formation:write"
        - "formation:read"
        - "internal_visibility:read"
        - "application.auths:read"
        - "webhook:write"
        - "formation_template:read"
      super_admin:
        - "application:read"
        - "application:write"
        - "application_template:read"
        - "application_template:write"
        - "integration_system:read"
        - "integration_system:write"
        - "runtime:read"
        - "runtime:write"
        - "label_definition:read"
        - "label_definition:write"
        - "eventing:manage"
        - "tenant:read"
        - "automatic_scenario_assignment:read"
        - "automatic_scenario_assignment:write"
        - "application.auths:read"
        - "application.webhooks:read"
        - "application_template.webhooks:read"
        - "bundle.instance_auths:read"
        - "document.fetch_request:read"
        - "event_spec.fetch_request:read"
        - "api_spec.fetch_request:read"
        - "integration_system.auths:read"
        - "runtime.auths:read"
        - "fetch-request.auth:read"
        - "webhooks.auth:read"
        - "formation:write"
        - "formation:read"
        - "internal_visibility:read"
        - "runtime.webhooks:read"
        - "webhook:write"
        - "formation_template:read"
        - "formation_template:write"
      default:
        - "runtime:read"
        - "runtime:write"
        - "tenant:read"<|MERGE_RESOLUTION|>--- conflicted
+++ resolved
@@ -114,11 +114,7 @@
       version: "PR-2383"
     director:
       dir:
-<<<<<<< HEAD
       version: "PR-2475"
-=======
-      version: "PR-2483"
->>>>>>> 378ab5d7
     hydrator:
       dir:
       version: "PR-2458"
