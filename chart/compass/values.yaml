global:
  disableLegacyConnectivity: true
  defaultTenant: 3e64ebae-38b5-46a0-b1ed-9ccee153a0ae
  tenants:
    - name: default
      id: 3e64ebae-38b5-46a0-b1ed-9ccee153a0ae
      type: account
    - name: foo
      id: 1eba80dd-8ff6-54ee-be4d-77944d17b10b
      type: account
    - name: bar
      id: af9f84a9-1d3a-4d9f-ae0c-94f883b33b6e
      type: account
    - name: TestTenantSeparation
      id: f1c4b5be-b0e1-41f9-b0bc-b378200dcca0
      type: account
    - name: TestDeleteLastScenarioForApplication
      id: 0403be1e-f854-475e-9074-922120277af5
      type: account
    - name: Test_DeleteAutomaticScenarioAssignmentForSelector
      id: d9553135-6115-4c67-b4d9-962c00f3725f
      type: account
    - name: Test_AutomaticScenarioAssigmentForRuntime
      id: 8c733a45-d988-4472-af10-1256b82c70c0
      type: account
    - name: TestAutomaticScenarioAssignmentsWholeScenario
      id: 65a63692-c00a-4a7d-8376-8615ee37f45c
      type: account
    - name: TestTenantsQueryTenantNotInitialized
      id: 72329135-27fd-4284-9bcb-37ea8d6307d0
      type: account
    - name: Test Default
      id: 5577cf46-4f78-45fa-b55f-a42a3bdba868
      type: account
      parent: 2c4f4a25-ba9a-4dbc-be68-e0beb77a7eb0
    - name: Test_DefaultCustomer
      id: 2c4f4a25-ba9a-4dbc-be68-e0beb77a7eb0
      type: customer
    - name: TestListLabelDefinitions
      id: 3f641cf5-2d14-4e0f-a122-16e7569926f1
      type: account
    - name: Test_AutomaticScenarioAssignmentQueries
      id: 8263cc13-5698-4a2d-9257-e8e76b543e88
      type: account
    - name: TestGetScenariosLabelDefinitionCreatesOneIfNotExists
      id: 2263cc13-5698-4a2d-9257-e8e76b543e33
      type: account
    - name: TestApplicationsForRuntime
      id: 5984a414-1eed-4972-af2c-b2b6a415c7d7
      type: account
    - name: Test_DeleteAutomaticScenarioAssignmentForScenario
      id: d08e4cb6-a77f-4a07-b021-e3317a373597
      type: account
    - name: TestApplicationsForRuntimeWithHiddenApps
      id: 7e1f2df8-36dc-4e40-8be3-d1555d50c91c
      type: account
    - name: TestTenantsQueryTenantInitialized
      id: 8cf0c909-f816-4fe3-a507-a7917ccd8380
      type: account
    - name: TestDeleteApplicationIfInScenario
      id: 0d597250-6b2d-4d89-9c54-e23cb497cd01
      type: account

  images:
    containerRegistry:
      path: eu.gcr.io/kyma-project/incubator
    connector:
      dir:
      version: "PR-1939"
    connectivity_adapter:
      dir:
      version: "PR-1939"
    pairing_adapter:
      dir:
      version: "PR-1939"
    director:
      dir:
<<<<<<< HEAD
      version: "PR-1862"
=======
      version: "PR-1958"
>>>>>>> 3ee3c04c
    gateway:
      dir:
      version: "PR-1939"
    operations_controller:
      dir:
      version: "PR-1939"
    tenant_fetcher:
      dir:
      version: "PR-1939"
    ord_service:
      dir:
      version: "PR-32"
    schema_migrator:
      dir:
<<<<<<< HEAD
      version: "PR-1862"
=======
      version: "PR-1946"
>>>>>>> 3ee3c04c
    system_broker:
      dir:
      version: "PR-1939"
    certs_setup_job:
      containerRegistry:
        path: eu.gcr.io/kyma-project
      dir:
      version: "0a651695"
    external_services_mock:
      dir:
      version: "PR-1927"
    console:
      dir:
      version: "PR-36"
    e2e_tests:
      dir:
<<<<<<< HEAD
      version: "PR-1862"
=======
      version: "PR-1939"
>>>>>>> 3ee3c04c
  isLocalEnv: false
  oauth2:
    host: oauth2
  livenessProbe:
    initialDelaySeconds: 30
    timeoutSeconds: 1
    periodSeconds: 10
  readinessProbe:
    initialDelaySeconds: 5
    timeoutSeconds: 1
    periodSeconds: 2

  agentPreconfiguration: false

  director:
    prefix: /director
    graphql:
      external:
        port: 3000
      internal:
        port: 3001
    validator:
      port: 8080
    metrics:
      port: 3003
    operations:
      port: 3002
      path: "/operation"
      lastOperationPath: "/last_operation"

    clientIDHeaderKey: client_user
    suggestTokenHeaderKey: suggest_token

    tests:
      scopes: "runtime:write application:write label_definition:write integration_system:write application:read runtime:read label_definition:read integration_system:read health_checks:read application_template:read application_template:write eventing:manage tenant:read automatic_scenario_assignment:read automatic_scenario_assignment:write"

  auditlog:
    configMapName: "compass-gateway-auditlog-config"
    secretName: "compass-gateway-auditlog-secret"
    script:
      configMapName: "auditlog-script"

  log:
    format: "kibana"

  testCredentials:
    secretName: "test-credentials-secret"

  enableCompassDefaultScenarioAssignment: true

  tenantConfig:
    useDefaultTenants: true
    dbPool:
      maxOpenConnections: 1
      maxIdleConnections: 1

  connector:
    prefix: /connector
    graphql:
      external:
        port: 3000
    validator:
      port: 8080
    # If secrets do not exist they will be created
    secrets:
      ca:
        name: compass-connector-app-ca
        namespace: compass-system
        certificateKey: ca.crt
        keyKey: ca.key
      rootCA:
        namespace: istio-system # For Ingress Gateway to work properly the namespace needs to be istio-system
        # In order for istio mTLS to work we should have two different secrets one containing the server certificate (let’s say X) and one used for validation of the client’s certificates.
        # The second one should be our root certificate and istio wants it to be named X-cacert. (-cacert suffix).
        # This is the reason for the confusing name of our root certificate. https://preliminary.istio.io/v1.6/docs/tasks/traffic-management/ingress/secure-ingress/#configure-a-mutual-tls-ingress-gateway
        cacert: compass-gateway-mtls-certs-cacert # For cert-rotation the cacert should be in different secret
        certificateKey: cacert
    certificateDataHeader: "Certificate-Data"
    revocation:
      configmap:
        name: revocations-config
        namespace: "{{ .Release.Namespace }}"
    # If key and certificate are not provided they will be generated
    caKey: ""
    caCertificate: ""

  system_broker:
    enabled: true
    port: 5001
    prefix: /broker
    tokenProviderFromHeader:
      forwardHeaders: Authorization
    tokenProviderFromSecret:
      enabled: false
      secrets:
        integrationSystemCredentials:
          name: compass-system-broker-credentials
          namespace: compass-system
    testNamespace: kyma-system

  gateway:
    port: 3000
    tls:
      host: compass-gateway
      secure:
        oauth:
          host: compass-gateway-auth-oauth
    mtls:
      host: compass-gateway-mtls
      certSecret: compass-gateway-mtls-certs
    headers:
      request:
        remove:
          - "Client-Id-From-Token"
          - "Client-Id-From-Certificate"
          - "Client-Certificate-Hash"
          - "Certificate-Data"

  operations_controller:
    enabled: true

  connectivity_adapter:
    port: 8080
    tls:
      host: adapter-gateway
    mtls:
      host: adapter-gateway-mtls

  oathkeeperFilters:
    workloadLabel: oathkeeper
    namespace: kyma-system
    tokenDataHeader: "Connector-Token"
    certificateDataHeader: "Certificate-Data"

  istio:
    mtlsGateway:
      name: "compass-gateway-mtls"
      namespace: "compass-system"
    gateway:
      name: "kyma-gateway"
      namespace: "kyma-system"
    proxy:
      port: 15020
    namespace: istio-system
    ingressgateway:
      workloadLabel: istio-ingressgateway
      requestPayloadSizeLimit: 2097152 # 2 MB
      correlationHeaderRewriteFilter:
        expectedHeaders:
        - "x-request-id"
        - "x-correlation-id"
        - "x-correlationid"
        - "x-forrequest-id"
        - "x-vcap-request-id"
        - "x-broker-api-request-identity"

  ingress:
    domainName: "kyma.local"

  database:
    manageSecrets: true
    embedded:
      enabled: true
      director:
        name: "postgres"
      directorDBName: "postgres"
    managedGCP:
      serviceAccountKey: ""
      instanceConnectionName: ""
      director:
        name: ""
        user: ""
        password: ""
      host: "localhost"
      hostPort: "5432"
      sslMode: ""

      #TODO remove below after migration to separate user will be done
      dbUser: ""
      dbPassword: ""
      directorDBName: ""

  oathkeeper:
    host: ory-oathkeeper-proxy.kyma-system.svc.cluster.local
    port: 4455
    timeout_ms: 120000
    idTokenConfig:
      claims: '{"scopes": "{{ print .Extra.scope }}", "tenant": "{{ print .Extra.tenant }}", "externalTenant": "{{ print .Extra.externalTenant }}", "consumerID": "{{ print .Extra.consumerID}}", "consumerType": "{{ print .Extra.consumerType }}", "flow": "{{ print .Extra.flow }}"}'
    mutators:
      runtimeMappingService:
        config:
          api:
            url: http://compass-director.compass-system.svc.cluster.local:3000/runtime-mapping
            retry:
              give_up_after: 6s
              max_delay: 2000ms
      authenticationMappingService:
        config:
          api:
            url: http://compass-director.compass-system.svc.cluster.local:3000/authn-mapping
            retry:
              give_up_after: 6s
              max_delay: 2000ms
      tenantMappingService:
        config:
          api:
            url: http://compass-director.compass-system.svc.cluster.local:3000/tenant-mapping
            retry:
              give_up_after: 6s
              max_delay: 2000ms
      certificateResolverService:
        config:
          api:
            url: http://compass-connector.compass-system.svc.cluster.local:8080/v1/certificate/data/resolve
            retry:
              give_up_after: 6s
              max_delay: 2000ms
      tokenResolverService:
        config:
          api:
            url: http://compass-director.compass-system.svc.cluster.local:8080/v1/tokens/resolve
            retry:
              give_up_after: 6s
              max_delay: 2000ms

  tenantFetcher:
    host: compass-tenant-fetcher.compass-system.svc.cluster.local
    prefix: /tenants
    port: 3000
    authentication:
      allowJWTSigningNone: true
      jwksEndpoints: '["http://ory-oathkeeper-api.kyma-system.svc.cluster.local:4456/.well-known/jwks.json"]'
      identityZone: "id-zone"
    tenantProvider:
      tenantIdProperty: "tenantId"
      customerIdProperty: "customerId"
      name: "provider"

  ordService:
    host: compass-ord-service.compass-system.svc.cluster.local
    prefix: /open-resource-discovery-service/v0
    docsPrefix: /open-resource-discovery-docs
    staticPrefix: /open-resource-discovery-static/v0
    port: 3000
    defaultResponseType: "xml"

  ordAggregator:
    name: ord-aggregator
    enabled: true
    schedule: "*/1 * * * *"
    dbPool:
      maxOpenConnections: 2
      maxIdleConnections: 2

  tenantFetchers:
    job1:
      enabled: false
      configMapNamespace: "compass-system"
      manageSecrets: true
      providerName: "compass"
      schedule: "*/5 * * * *"
      kubernetes:
        configMapNamespace: "compass-system"
        pollInterval: 2s
        pollTimeout: 1m
        timeout: 2m
      oauth:
        client: ""
        secret: ""
        tokenURL: ""
      endpoints:
        tenantCreated: "127.0.0.1/events?type=created"
        tenantDeleted: "127.0.0.1/events?type=deleted"
        tenantUpdated: "127.0.0.1/events?type=updated"
      fieldMapping:
        totalPagesField: "totalPages"
        totalResultsField: "totalResults"
        tenantEventsField: "events"
        idField: "id"
        nameField: "name"
        customerIdField: "customerId"
        discriminatorField: ""
        discriminatorValue: ""
        detailsField: "details"
      queryMapping:
        pageNumField: "pageNum"
        pageSizeField: "pageSize"
        timestampField: "timestamp"
      query:
        startPage: "0"
        pageSize: "100"
      dbPool:
        maxOpenConnections: 1
        maxIdleConnections: 1

  metrics:
    enabled: true
    pushEndpoint: http://monitoring-prometheus-pushgateway.kyma-system.svc.cluster.local:9091

  authenticators:
    authenticator0:
      enabled: true
      gatewayHost: "compass-gateway-authenticator0"
      trusted_issuers: '[{"domain_url": "authenticator.domain", "scope_prefix": "prefix."}, {}]'
      attributes: '{"uniqueAttribute": { "key": "key", "value": "val" }, "tenant": { "key": "key" }, "identity": { "key": "key" } }'

  externalServicesMock:
    enabled: false
    auditlog: false

  tests:
    namespace: kyma-system
    connectivityAdapterFQDN: http://compass-connectivity-adapter.compass-system.svc.cluster.local
    directorFQDN: http://compass-director.compass-system.svc.cluster.local
    connectorFQDN: http://compass-connector.compass-system.svc.cluster.local
    externalServicesMockFQDN: http://compass-external-services-mock.compass-system.svc.cluster.local
    ordServiceFQDN: http://compass-ord-service.compass-system.svc.cluster.local
    systemBrokerFQDN: http://compass-system-broker.compass-system.svc.cluster.local
    tenantFetcherFQDN: http://compass-tenant-fetcher.compass-system.svc.cluster.local
    db:
      maxOpenConnections: 3
      maxIdleConnections: 1
    skipTLSVerify: true

    token:
      server:
        enabled: false
        port: 5000
    securityContext: # Set on container level
      runAsUser: 2000
      allowPrivilegeEscalation: false

pairing-adapter:
  enabled: false<|MERGE_RESOLUTION|>--- conflicted
+++ resolved
@@ -75,11 +75,7 @@
       version: "PR-1939"
     director:
       dir:
-<<<<<<< HEAD
       version: "PR-1862"
-=======
-      version: "PR-1958"
->>>>>>> 3ee3c04c
     gateway:
       dir:
       version: "PR-1939"
@@ -94,11 +90,7 @@
       version: "PR-32"
     schema_migrator:
       dir:
-<<<<<<< HEAD
       version: "PR-1862"
-=======
-      version: "PR-1946"
->>>>>>> 3ee3c04c
     system_broker:
       dir:
       version: "PR-1939"
@@ -115,11 +107,7 @@
       version: "PR-36"
     e2e_tests:
       dir:
-<<<<<<< HEAD
       version: "PR-1862"
-=======
-      version: "PR-1939"
->>>>>>> 3ee3c04c
   isLocalEnv: false
   oauth2:
     host: oauth2
