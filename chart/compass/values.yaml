global:
  disableLegacyConnectivity: true
  defaultTenant: 3e64ebae-38b5-46a0-b1ed-9ccee153a0ae
  defaultTenantRegion: "eu-1"
  tenants: # tenant order matters, so new tenants should be added to the end of the list
    - name: default
      id: 3e64ebae-38b5-46a0-b1ed-9ccee153a0ae
      type: account
    - name: foo
      id: 1eba80dd-8ff6-54ee-be4d-77944d17b10b
      type: account
    - name: bar
      id: af9f84a9-1d3a-4d9f-ae0c-94f883b33b6e
      type: account
    - name: TestTenantSeparation
      id: f1c4b5be-b0e1-41f9-b0bc-b378200dcca0
      type: account
    - name: TestDeleteLastScenarioForApplication
      id: 0403be1e-f854-475e-9074-922120277af5
      type: account
    - name: Test_DeleteAutomaticScenarioAssignmentForSelector
      id: d9553135-6115-4c67-b4d9-962c00f3725f
      type: account
    - name: Test_AutomaticScenarioAssigmentForRuntime
      id: 8c733a45-d988-4472-af10-1256b82c70c0
      type: account
    - name: TestAutomaticScenarioAssignmentsWholeScenario
      id: 65a63692-c00a-4a7d-8376-8615ee37f45c
      type: account
    - name: TestTenantsQueryTenantNotInitialized
      id: 72329135-27fd-4284-9bcb-37ea8d6307d0
      type: account
    - name: Test Default
      id: 5577cf46-4f78-45fa-b55f-a42a3bdba868
      type: account
      parent: 2c4f4a25-ba9a-4dbc-be68-e0beb77a7eb0
    - name: Test_DefaultCustomer
      id: 2c4f4a25-ba9a-4dbc-be68-e0beb77a7eb0
      type: customer
    - name: TestListLabelDefinitions
      id: 3f641cf5-2d14-4e0f-a122-16e7569926f1
      type: account
    - name: Test_AutomaticScenarioAssignmentQueries
      id: 8263cc13-5698-4a2d-9257-e8e76b543e88
      type: account
    - name: TestGetScenariosLabelDefinitionCreatesOneIfNotExists
      id: 2263cc13-5698-4a2d-9257-e8e76b543e33
      type: account
    - name: TestApplicationsForRuntime
      id: 5984a414-1eed-4972-af2c-b2b6a415c7d7
      type: account
    - name: Test_DeleteAutomaticScenarioAssignmentForScenario
      id: d08e4cb6-a77f-4a07-b021-e3317a373597
      type: account
    - name: TestApplicationsForRuntimeWithHiddenApps
      id: 7e1f2df8-36dc-4e40-8be3-d1555d50c91c
      type: account
    - name: TestTenantsQueryTenantInitialized
      id: 8cf0c909-f816-4fe3-a507-a7917ccd8380
      type: account
    - name: TestDeleteApplicationIfInScenario
      id: 0d597250-6b2d-4d89-9c54-e23cb497cd01
      type: account
    - name: TestProviderSubaccount
      id: f8075207-1478-4a80-bd26-24a4785a2bfd
      type: subaccount
      parent: 5577cf46-4f78-45fa-b55f-a42a3bdba868
    - name: TestProviderSubaccountRegion2
      id: 731b7bc4-5472-41d2-a447-e4c0f45de739
      type: subaccount
      region: "eu-2"
      parent: 5577cf46-4f78-45fa-b55f-a42a3bdba868
    - name: TestCertificateSubaccount
      id: 123e4567-e89b-12d3-a456-426614174001
      type: subaccount
      parent: 5577cf46-4f78-45fa-b55f-a42a3bdba868
    - name: TestNsAdapter
      id: 08b6da37-e911-48fb-a0cb-fa635a6c5678
      type: subaccount
      parent: 5577cf46-4f78-45fa-b55f-a42a3bdba868
    - name: TestNsAdapterSubaccountWithApplications
      id: 08b6da37-e911-48fb-a0cb-fa635a6c4321
      type: subaccount
      parent: 5577cf46-4f78-45fa-b55f-a42a3bdba868
    - name: TestIntegrationSystemManagedSubaccount
      id: 3cfcdd62-320d-403b-b66a-4ee3cdd06947
      type: subaccount
      parent: 5577cf46-4f78-45fa-b55f-a42a3bdba868
    - name: TestIntegrationSystemManagedAccount
      id: 7e8ab2e3-3bb4-42e3-92b2-4e0bf48559d3
      type: account
      parent: 2c4f4a25-ba9a-4dbc-be68-e0beb77a7eb0
    - name: TestSystemFetcherAccount
      id: c395681d-11dd-4cde-bbcf-570b4a153e79
      type: account
      parent: 2c4f4a25-ba9a-4dbc-be68-e0beb77a7eb0
    - name: TestConsumerSubaccount
      id: 1f538f34-30bf-4d3d-aeaa-02e69eef84ae
      type: subaccount
      parent: 5984a414-1eed-4972-af2c-b2b6a415c7d7
    - name: TestTenantsOnDemandAPI
      id: 8d42d818-d4c4-4036-b82f-b199db7ffeb5
      type: subaccount
      parent: 5984a414-1eed-4972-af2c-b2b6a415c7d7
    - name: TestExternalCertificateSubaccount
      id: bad76f69-e5c2-4d55-bca5-240944824b83
      type: subaccount
      parent: 5577cf46-4f78-45fa-b55f-a42a3bdba868
  images:
    containerRegistry:
      path: eu.gcr.io/kyma-project/incubator
    connector:
      dir:
      version: "PR-2501"
    connectivity_adapter:
      dir:
      version: "PR-2501"
    pairing_adapter:
      dir:
      version: "PR-2501"
    director:
      dir:
<<<<<<< HEAD
      version: "PR-2550"
=======
      version: "PR-2553"
>>>>>>> cd1dde3c
    hydrator:
      dir:
      version: "PR-2555"
    gateway:
      dir:
      version: "PR-2501"
    operations_controller:
      dir:
      version: "PR-2501"
    ord_service:
      dir:
      version: "PR-72"
    schema_migrator:
      dir:
      version: "PR-2553"
    system_broker:
      dir:
      version: "PR-2501"
    certs_setup_job:
      containerRegistry:
        path: eu.gcr.io/kyma-project
      dir:
      version: "0a651695"
    external_services_mock:
      dir:
<<<<<<< HEAD
      version: "PR-2554"
=======
      version: "PR-2553"
>>>>>>> cd1dde3c
    console:
      dir:
      version: "PR-68"
    e2e_tests:
      dir:
<<<<<<< HEAD
      version: "PR-2550"
=======
      version: "PR-2553"
>>>>>>> cd1dde3c
  isLocalEnv: false
  isForTesting: false
  oauth2:
    host: oauth2
  livenessProbe:
    initialDelaySeconds: 30
    timeoutSeconds: 1
    periodSeconds: 10
  readinessProbe:
    initialDelaySeconds: 5
    timeoutSeconds: 1
    periodSeconds: 2
  agentPreconfiguration: false
  nsAdapter:
    external:
      port: 3005
    e2eTests:
      gatewayHost: "compass-gateway-xsuaa"
    prefix: /nsadapter
    path: /nsadapter/api/v1/notifications
    systemToTemplateMappings: '[{  "Name": "SAP S/4HANA On-Premise",  "SourceKey": ["type"],  "SourceValue": ["abapSys"]},{  "Name": "SAP S/4HANA On-Premise",  "SourceKey": ["type"],  "SourceValue": ["nonSAPsys"]},{  "Name": "SAP S/4HANA On-Premise",  "SourceKey": ["type"],  "SourceValue": ["hana"]}]'
    secret:
      name: nsadapter-secret
      subaccountKey: subaccount
      local:
        subaccountValue: subaccount
    authSecret:
      name: "compass-external-services-mock-oauth-credentials"
      clientIdKey: client-id
      clientSecretKey: client-secret
      tokenUrlKey: url
      instanceUrlKey: url
      certKey: cert
      keyKey: key
    registerPath: "/register"
    tokenPath: "/secured/oauth/token"
    createClonePattern: '{"key": "%s"}'
    createBindingPattern: '{}'
    useClone: "false"
  director:
    host: compass-director.compass-system.svc.cluster.local
    prefix: /director
    graphql:
      external:
        port: 3000
    tls:
      secure:
        internal:
          host: compass-director-internal
    validator:
      port: 8080
    metrics:
      port: 3003
      enableGraphqlOperationInstrumentation: true
    operations:
      port: 3002
      path: "/operation"
      lastOperationPath: "/last_operation"
    info:
      path: "/v1/info"
    subscription:
      subscriptionProviderLabelKey: "subscriptionProviderId"
      consumerSubaccountLabelKey: "global_subaccount_id"
      subscriptionLabelKey: "subscription"
      tokenPrefix: "sb-"
    selfRegister:
      secret:
        name: "region-instances-credentials"
        key: "keyConfig"
        path: "/tmp"
      clientIdPath: "clientId"
      clientSecretPath: "clientSecret"
      urlPath: "url"
      tokenUrlPath: "tokenUrl"
      clientCertPath: "clientCert"
      clientKeyPath: "clientKey"
      local:
        templateMappings:
          clientIDMapping: '{{ printf "\"%s\":\"client_id\"" .Values.global.director.selfRegister.clientIdPath }}'
          clientSecretMapping: '{{ printf "\"%s\":\"client_secret\"" .Values.global.director.selfRegister.clientSecretPath }}'
          urlMapping: '{{ printf "\"%s\":\"http://compass-external-services-mock.%s.svc.cluster.local:%s\"" .Values.global.director.selfRegister.urlPath .Release.Namespace (.Values.service.port | toString) }}'
          tokenURLMapping: '{{ printf "\"%s\":\"https://%s.%s:%s\"" .Values.global.director.selfRegister.tokenUrlPath .Values.global.externalServicesMock.certSecuredHost .Values.global.ingress.domainName (.Values.service.certPort | toString) }}'
          x509CertificateMapping: '{{ printf "\"%s\":\"%s\"" .Values.global.director.selfRegister.clientCertPath .Values.global.connector.caCertificate }}'
          x509KeyMapping: '{{ printf "\"%s\":\"%s\"" .Values.global.director.selfRegister.clientKeyPath .Values.global.connector.caKey }}'
      oauthTokenPath: "/cert/token"
      oauthMode: "oauth-mtls"
      label: "selfRegLabel"
      labelValuePrefix: "self-reg-prefix-"
      responseKey: "self-reg-key"
      path: "/external-api/self-reg"
      nameQueryParam: "name"
      tenantQueryParam: "tenant"
      requestBodyPattern: '{"key": "%s"}'
    clientIDHeaderKey: client_user
    suggestTokenHeaderKey: suggest_token
    runtimeTypeLabelKey: "runtimeType"
    kymaRuntimeTypeLabelValue: "kyma"
    fetchTenantEndpoint: '{{ printf "https://%s.%s%s/v1/fetch" .Values.global.gateway.tls.secure.internal.host .Values.global.ingress.domainName .Values.global.tenantFetcher.prefix }}'
  auditlog:
    configMapName: "compass-gateway-auditlog-config"
    mtlsTokenPath: "/cert/token"
    standardTokenPath: "/secured/oauth/token"
    skipSSLValidation: false
    secret:
      name: "compass-gateway-auditlog-secret"
      urlKey: url
      clientIdKey: client-id
      clientSecretKey: client-secret
      clientCertKey: client-cert
      clientKeyKey: client-key
  log:
    format: "kibana"
  enableCompassDefaultScenarioAssignment: true
  tenantConfig:
    useDefaultTenants: true
    dbPool:
      maxOpenConnections: 1
      maxIdleConnections: 1
  connector:
    prefix: /connector
    graphql:
      external:
        port: 3000
    validator:
      port: 8080
    # If secrets do not exist they will be created
    secrets:
      ca:
        name: compass-connector-app-ca
        namespace: compass-system
        certificateKey: ca.crt
        keyKey: ca.key
      rootCA:
        namespace: istio-system # For Ingress Gateway to work properly the namespace needs to be istio-system
        # In order for istio mTLS to work we should have two different secrets one containing the server certificate (let’s say X) and one used for validation of the client’s certificates.
        # The second one should be our root certificate and istio wants it to be named X-cacert. (-cacert suffix).
        # This is the reason for the confusing name of our root certificate. https://preliminary.istio.io/v1.6/docs/tasks/traffic-management/ingress/secure-ingress/#configure-a-mutual-tls-ingress-gateway
        cacert: compass-gateway-mtls-certs-cacert # For cert-rotation the cacert should be in different secret
        certificateKey: cacert
    revocation:
      configmap:
        name: revocations-config
        namespace: "{{ .Release.Namespace }}"
    # If key and certificate are not provided they will be generated
    caKey: ""
    caCertificate: ""
  system_broker:
    enabled: true
    port: 5001
    prefix: /broker
    tokenProviderFromHeader:
      forwardHeaders: Authorization
    tokenProviderFromSecret:
      enabled: false
      secrets:
        integrationSystemCredentials:
          name: compass-system-broker-credentials
          namespace: compass-system
    testNamespace: kyma-system
  gateway:
    port: 3000
    tls:
      host: compass-gateway
      adapterHost: compass-ns-adapter
      secure:
        internal:
          host: compass-gateway-internal
        oauth:
          host: compass-gateway-auth-oauth
    mtls:
      manageCerts: true
      host: compass-gateway-mtls
      certSecret: compass-gateway-mtls-certs
      external:
        host: compass-gateway-sap-mtls
        certSecret: compass-gateway-mtls-certs # Use connector's root CA as root CA by default. This should be overridden for productive deployments.
    headers:
      rateLimit: X-Flow-Identity
      request:
        remove:
          - "Client-Id-From-Token"
          - "Client-Id-From-Certificate"
          - "Client-Certificate-Hash"
          - "Certificate-Data"
  hydrator:
    host: compass-hydrator.compass-system.svc.cluster.local
    port: 3000
    prefix: /hydrators
    subjectConsumerMappingConfig: '[{"consumer_type": "Super Admin", "tenant_access_levels": ["customer", "account","subaccount"], "subject": "C=DE, L=local, O=SAP SE, OU=Region, OU=SAP Cloud Platform Clients, OU=f8075207-1478-4a80-bd26-24a4785a2bfd, CN=compass"},{"consumer_type": "Integration System", "tenant_access_levels": ["account","subaccount"], "subject": "C=DE, L=local, O=SAP SE, OU=Region, OU=SAP Cloud Platform Clients, OU=f8075207-1478-4a80-bd26-24a4785a2bfd, CN=integration-system-test"}]'
    certificateDataHeader: "Certificate-Data"
    consumerClaimsKeys:
      clientIDKey: "client_id"
      tenantIDKey: "tenantid"
      userNameKey: "user_name"
      subdomainKey: "subdomain"
    http:
      client:
        skipSSLValidation: false
    metrics:
      port: 3003
      enableClientInstrumentation: true
      censoredFlows: "JWT"
  operations_controller:
    enabled: true
  connectivity_adapter:
    port: 8080
    tls:
      host: adapter-gateway
    mtls:
      host: adapter-gateway-mtls
  oathkeeperFilters:
    workloadLabel: oathkeeper
    namespace: kyma-system
    tokenDataHeader: "Connector-Token"
    certificateDataHeader: "Certificate-Data"
  istio:
    externalMtlsGateway:
      name: "compass-gateway-external-mtls"
      namespace: "compass-system"
    mtlsGateway:
      name: "compass-gateway-mtls"
      namespace: "compass-system"
    gateway:
      name: "kyma-gateway"
      namespace: "kyma-system"
    proxy:
      port: 15020
    namespace: istio-system
    ingressgateway:
      workloadLabel: istio-ingressgateway
      requestPayloadSizeLimit2MB: 2097152
      requestPayloadSizeLimit2MBLabel: "2MB"
      requestPayloadSizeLimit5MB: 5097152
      requestPayloadSizeLimit5MBLabel: "5MB"
      correlationHeaderRewriteFilter:
        expectedHeaders:
          - "x-request-id"
          - "x-correlation-id"
          - "x-correlationid"
          - "x-forrequest-id"
          - "x-vcap-request-id"
          - "x-broker-api-request-identity"
  kubernetes:
    serviceAccountTokenIssuer: kubernetes/serviceaccount
    serviceAccountTokenJWKS: https://kubernetes.default.svc.cluster.local/openid/v1/jwks
  ingress:
    domainName: "local.kyma.dev"
  database:
    sqlProxyServiceAccount: "proxy-user@gcp-cmp.iam.gserviceaccount.com"
    manageSecrets: true
    embedded:
      enabled: true
      director:
        name: "postgres"
      directorDBName: "postgres"
    managedGCP:
      serviceAccountKey: ""
      instanceConnectionName: ""
      director:
        name: ""
        user: ""
        password: ""
      host: "localhost"
      hostPort: "5432"
      sslMode: ""
      #TODO remove below after migration to separate user will be done
      dbUser: ""
      dbPassword: ""
      directorDBName: ""
  oathkeeper:
    host: ory-oathkeeper-proxy.kyma-system.svc.cluster.local
    port: 4455
    timeout_ms: 120000
    ns_adapter_timeout_ms: 3600000
    idTokenConfig:
      claims: '{"scopes": "{{ print .Extra.scope }}","tenant": "{{ .Extra.tenant }}", "consumerID": "{{ print .Extra.consumerID}}", "consumerType": "{{ print .Extra.consumerType }}", "flow": "{{ print .Extra.flow }}", "onBehalfOf": "{{ print .Extra.onBehalfOf }}", "region": "{{ print .Extra.region }}", "tokenClientID": "{{ print .Extra.tokenClientID }}"}'
      internalClaims: '{"scopes": "application:read application:write application.webhooks:read application_template.webhooks:read webhooks.auth:read runtime:write runtime:read tenant:read tenant:write tenant_subscription:write ory_internal fetch_tenant application_template:read","tenant":"{ {{ if .Header.Tenant }} \"consumerTenant\":\"{{ print (index .Header.Tenant 0) }}\", {{ end }} \"externalTenant\":\"\"}", "consumerType": "Internal Component", "flow": "Internal"}'
    mutators:
      runtimeMappingService:
        config:
          api:
            url: http://compass-hydrator.compass-system.svc.cluster.local:3000/hydrators/runtime-mapping
            retry:
              give_up_after: 6s
              max_delay: 2000ms
      authenticationMappingServices:
        nsadapter:
          cfg:
            config:
              api:
                url: http://compass-hydrator.compass-system.svc.cluster.local:3000/hydrators/authn-mapping/nsadapter
                retry:
                  give_up_after: 6s
                  max_delay: 2000ms
          authenticator:
            enabled: false
            createRule: true
            gatewayHost: "compass-gateway-xsuaa"
            trusted_issuers: '[{"domain_url": "compass-system.svc.cluster.local:8080", "scope_prefix": "prefix.", "protocol": "http"}]'
            attributes: '{"uniqueAttribute": { "key": "ns-adapter-test", "value": "ns-adapter-flow" }, "tenant": { "key": "tenant" }, "identity": { "key": "identity" }, "clientid": { "key": "client_id" } }'
            path: /nsadapter/api/v1/notifications
            upstreamComponent: "compass-gateway"
            checkSuffix: true
        tenant-fetcher:
          cfg:
            config:
              api:
                url: http://compass-hydrator.compass-system.svc.cluster.local:3000/hydrators/authn-mapping/tenant-fetcher
                retry:
                  give_up_after: 6s
                  max_delay: 2000ms
          authenticator:
            enabled: false
            createRule: true
            gatewayHost: "compass-gateway"
            trusted_issuers: '[{"domain_url": "compass-system.svc.cluster.local:8080", "scope_prefix": "prefix.", "protocol": "http"}]'
            attributes: '{"uniqueAttribute": { "key": "test", "value": "tenant-fetcher" }, "tenant": { "key": "tenant" }, "identity": { "key": "identity" } }'
            path: /tenants/<.*>
            upstreamComponent: "compass-tenant-fetcher"
            checkSuffix: false
        subscriber:
          cfg:
            config:
              api:
                url: http://compass-hydrator.compass-system.svc.cluster.local:3000/hydrators/authn-mapping/subscriber
                retry:
                  give_up_after: 6s
                  max_delay: 2000ms
          authenticator:
            enabled: false
            createRule: false
            gatewayHost: "compass-gateway-sap-mtls"
            trusted_issuers: '[{"domain_url": "compass-system.svc.cluster.local:8080", "scope_prefix": "prefix.", "protocol": "http", "region": "eu-1"}]'
            attributes: '{"uniqueAttribute": { "key": "subsc-key-test", "value": "subscription-flow" }, "tenant": { "key": "tenant" }, "identity": { "key": "user_name" }, "clientid": { "key": "client_id" } }'
            path: /<.*>
            checkSuffix: false
      tenantMappingService:
        config:
          api:
            url: http://compass-hydrator.compass-system.svc.cluster.local:3000/hydrators/tenant-mapping
            retry:
              give_up_after: 6s
              max_delay: 2000ms
      certificateResolverService:
        config:
          api:
            url: http://compass-hydrator.compass-system.svc.cluster.local:3000/hydrators/v1/certificate/data/resolve
            retry:
              give_up_after: 6s
              max_delay: 2000ms
      tokenResolverService:
        config:
          api:
            url: http://compass-hydrator.compass-system.svc.cluster.local:3000/hydrators/v1/tokens/resolve
            retry:
              give_up_after: 6s
              max_delay: 2000ms
  cockpit:
    auth:
      allowedConnectSrc: "https://*.ondemand.com"
      secretName: "cockpit-auth-secret"
      idpHost: ""
      clientID: ""
      scopes: "openid profile email"
      path: "/oauth2/certs"
  destinationFetcher:
    manageSecrets: true
    host: compass-destination-fetcher.compass-system.svc.cluster.local
    prefix: /destination-configuration
    port: 3000
    jobSchedule: 10m
    lease:
      lockname: destinationlease
    parallelTenants: 10
    authentication:
      jwksEndpoint: "http://ory-oathkeeper-api.kyma-system.svc.cluster.local:4456/.well-known/jwks.json"
      appDestinationsSyncScope: "destinations_sync"
      appDetinationsSensitiveDataScope: "destinations_sensitive_data"
    server:
      tenantDestinationsEndpoint: "/v1/syncDestinations"
      sensitiveDataEndpoint: "/v1/destinations"
    request:
      retry_interval: "100ms"
      retry_attempts: 3
      goroutineLimit: 100
      requestTimeout: "30s"
      pageSize: 10
      pageParam: "\\$page"
      pageSizeParam: "\\$pageSize"
      pageCountParam: "\\$pageCount"
      pageCountHeader: "Page-Count"
      oauthTokenPath: "/oauth/token"
    containerName: "destination-fetcher"
    instance:
      clientIdPath: "clientid"
      clientSecretPath: "clientsecret"
      urlPath: "uri"
      tokenUrlPath: "url"
      x509CertPath: "certificate"
      x509KeyPath: "key"
    secretPath: "/etc/instances/config.json"
    secret:
      name: "compass-tenant-fetcher-secret"
      clientIdKey: "client-id"
      oauthMode: "oauth-mtls"
      clientCertKey: "client-cert"
      clientKeyKey: "client-key"
      oauthUrlKey: "url"
      skipSSLValidation: true
  tenantFetcher:
    manageSecrets: true
    host: compass-tenant-fetcher.compass-system.svc.cluster.local
    prefix: /tenants
    port: 3000
    requiredAuthScope: Callback
    fetchTenantAuthScope: fetch_tenant
    authentication:
      jwksEndpoint: "http://ory-oathkeeper-api.kyma-system.svc.cluster.local:4456/.well-known/jwks.json"
    tenantProvider:
      tenantIdProperty: "tenantId"
      customerIdProperty: "customerId"
      subaccountTenantIdProperty: "subaccountTenantId"
      subdomainProperty: "subdomain"
      name: "provider"
      subscriptionProviderIdProperty: "subscriptionProviderIdProperty"
      providerSubaccountIdProperty: "providerSubaccountIdProperty"
      consumerTenantIdProperty: "consumerTenantIdProperty"
      subscriptionProviderAppNameProperty: "subscriptionProviderAppNameProperty"
    server:
      fetchTenantEndpoint: "/v1/fetch/{parentTenantId}/{tenantId}"
      regionalHandlerEndpoint: "/v1/regional/{region}/callback/{tenantId}"
      dependenciesEndpoint: "/v1/regional/{region}/dependencies"
      tenantPathParam: "tenantId"
      regionPathParam: "region"
    dependenciesConfig:
      secretName: "destination-region-instances"
      file: "keyConfig"
      path: "/cfg/dependencies"
    containerName: "tenant-fetcher"
    oauth:
      client: "client_id"
      secret: ""
      tokenURL: '{{ printf "https://%s.%s" .Values.global.externalServicesMock.certSecuredHost .Values.global.ingress.domainName }}'
      tokenPath: "/cert/token"
    secret:
      name: "compass-tenant-fetcher-secret"
      clientIdKey: "client-id"
      oauthMode: "oauth-mtls"
      clientCertKey: "client-cert"
      clientKeyKey: "client-key"
      oauthUrlKey: "url"
      skipSSLValidation: true
    endpoints:
      subaccountCreated: "127.0.0.1/events?type=subaccount-created"
    fieldMapping:
      totalPagesField: "totalPages"
      totalResultsField: "totalResults"
      tenantEventsField: "events"
      idField: "id"
      nameField: "name"
      customerIdField: "customerId"
      subdomainField: "subdomain"
      discriminatorField: ""
      discriminatorValue: ""
      detailsField: "details"
      entityTypeField: "entityType"
      globalAccountID: "gaID"
      regionField: "region"
    regionDetails: '[{"central", ""}]'
  externalCertConfiguration:
    issuerLocality: "local,local2" # In local setup we have manually created connector CA certificate with 'local' Locality property
    subjectPattern: "/C=DE/O=SAP SE/OU=SAP Cloud Platform Clients/OU=Region/OU=%s/L=%s/CN=%s"
    ouCertSubaccountID: "f8075207-1478-4a80-bd26-24a4785a2bfd"
    commonName: "compass"
    locality: "local"
    certSvcApiPath: "/cert"
    tokenPath: "/cert/token"
    secrets:
      externalCertSvcSecret:
        manage: false
        name: "cert-svc-secret"
        clientIdKey: client-id
        clientSecretKey: client-secret
        oauthUrlKey: url
        csrEndpointKey: csr-endpoint
        clientCert: client-cert
        clientKey: client-key
        skipSSLValidationFlag: "-k"
      externalClientCertSecret:
        name: "external-client-certificate"
        namespace: compass-system
        certKey: tls.crt
        keyKey: tls.key
    rotationCronjob:
      name: "external-certificate-rotation"
      schedule: "*/1 * * * *" # Executes every minute
      certValidity: "7"
      clientCertRetryAttempts: "8"
      containerName: "certificate-rotation"
  ordService:
    host: compass-ord-service.compass-system.svc.cluster.local
    prefix: /open-resource-discovery-service/v0
    docsPrefix: /open-resource-discovery-docs
    staticPrefix: /open-resource-discovery-static/v0
    port: 3000
    defaultResponseType: "xml"
  ordAggregator:
    name: ord-aggregator
    enabled: true
    schedule: "*/1 * * * *"
    http:
      client:
        skipSSLValidation: false
      retry:
        attempts: 3
        delay: 100ms
    dbPool:
      maxOpenConnections: 2
      maxIdleConnections: 2
    globalRegistryUrl: http://compass-external-services-mock.compass-system.svc.cluster.local:8087/.well-known/open-resource-discovery
    maxParallelApplicationProcessors: 4
  systemFetcher:
    enabled: false
    name: "system-fetcher"
    schedule: "0 0 * * *"
    manageSecrets: true
    # enableSystemDeletion - whether systems in deleted state should be deleted from director database
    enableSystemDeletion: true
    # fetchParallelism - shows how many http calls will be made in parallel to fetch systems
    fetchParallellism: 30
    # queueSize - shows how many system fetches (individual requests may fetch more than 1 system)
    # can be put in the queue for processing before blocking. It is best for the queue to be about 2 times bigger than the parallellism
    queueSize: 100
    # fetchRequestTimeout - shows the timeout to wait for oauth token and for fetching systems (in one request) separately
    fetchRequestTimeout: "30s"
    # directorRequestTimeout - graphql requests timeout to director
    directorRequestTimeout: "30s"
    dbPool:
      maxOpenConnections: 20
      maxIdleConnections: 2
    # systemsAPIEndpoint - endpoint of the service to fetch systems from
    systemsAPIEndpoint: ""
    # systemsAPIFilterCriteria - criteria for fetching systems
    systemsAPIFilterCriteria: ""
    # systemToTemplateMappings - how to map system properties to an existing application template
    systemToTemplateMappings: '{}'
    templateRegion: "eu-1"
    templatePlaceholderToSystemKeyMappings: '[{"placeholder_name": "name","system_key": "displayName"},{"placeholder_name": "display-name","system_key": "displayName"},{"placeholder_name": "systemNumber","system_key": "systemNumber"},{"placeholder_name": "productId","system_key": "productId"},{"placeholder_name": "ppmsProductVersionId","system_key": "ppmsProductVersionId"},{"placeholder_name": "description","system_key": "productDescription", "optional": true},{"placeholder_name": "baseUrl","system_key": "additionalUrls.mainUrl", "optional":true},{"placeholder_name": "providerName","system_key": "infrastructureProvider", "optional": true}]'
    templateOverrideApplicationInput: '{"name": "{{name}}","description": "{{description}}","providerName": "{{providerName}}","statusCondition": "INITIAL","systemNumber": "{{systemNumber}}","labels": {"managed": "true","productId": "{{productId}}","ppmsProductVersionId": "{{ppmsProductVersionId}}"},"baseUrl": "{{baseUrl}}"}'
    http:
      client:
        skipSSLValidation: false
    oauth:
      client: "client_id"
      tokenEndpointProtocol: "https"
      tokenBaseHost: "compass-external-services-mock-sap-mtls"
      tokenPath: "/cert/token"
      scopesClaim: "scopes"
      tenantHeaderName: "x-zid"
      tokenRequestTimeout: 30s
      skipSSLValidation: true
    secret:
      name: "compass-system-fetcher-secret"
      clientIdKey: client-id
      oauthUrlKey: url
    paging:
      pageSize: 200
      sizeParam: "$top"
      skipParam: "$skip"
    containerName: "system-fetcher"
  tenantFetchers:
    job1:
      cron:
        enabled: false
      enabled: false
      job:
        interval: "5m"
      configMapNamespace: "compass-system"
      manageSecrets: true
      providerName: "compass"
      schedule: "*/5 * * * *"
      tenantInsertChunkSize: "500"
      kubernetes:
        configMapNamespace: "compass-system"
        pollInterval: 2s
        pollTimeout: 1m
        timeout: 2m
      oauth:
        client: ""
        secret: ""
        tokenURL: ""
        tokenPath: ""
      secret:
        name: "compass-tenant-fetcher-secret-job1"
        clientIdKey: client-id
        clientSecretKey: client-secret
        oauthUrlKey: url
        oauthMode: "oauth-mtls"
        clientCertKey: client-cert
        clientKeyKey: client-key
        skipSSLValidation: true
      endpoints:
        accountCreated: "127.0.0.1/events?type=account-created"
        accountDeleted: "127.0.0.1/events?type=account-deleted"
        accountUpdated: "127.0.0.1/events?type=account-updated"
        subaccountCreated: "127.0.0.1/events?type=subaccount-created"
        subaccountDeleted: "127.0.0.1/events?type=subaccount-deleted"
        subaccountUpdated: "127.0.0.1/events?type=subaccount-updated"
        subaccountMoved: "127.0.0.1/events?type=subaccount-moved"
      fieldMapping:
        totalPagesField: "totalPages"
        totalResultsField: "totalResults"
        tenantEventsField: "events"
        idField: "id"
        nameField: "name"
        customerIdField: "customerId"
        subdomainField: "subdomain"
        discriminatorField: ""
        discriminatorValue: ""
        detailsField: "details"
        entityTypeField: "entityType"
        globalAccountID: "gaID"
        regionField: "region"
        movedSubaccountTargetField: "targetGlobalAccountGUID"
        movedSubaccountSourceField: "sourceGlobalAccountGUID"
      queryMapping:
        pageNumField: "pageNum"
        pageSizeField: "pageSize"
        timestampField: "timestamp"
      query:
        startPage: "0"
        pageSize: "100"
      shouldSyncSubaccounts: "false"
      dbPool:
        maxOpenConnections: 1
        maxIdleConnections: 1
  metrics:
    enabled: true
    pushEndpoint: http://monitoring-prometheus-pushgateway.kyma-system.svc.cluster.local:9091
  externalServicesMock:
    enabled: false
    certSecuredPort: 8081
    ordCertSecuredPort: 8082
    unsecuredPort: 8083
    basicSecuredPort: 8084
    oauthSecuredPort: 8085
    ordGlobalRegistryCertPort: 8086
    ordGlobalRegistryUnsecuredPort: 8087
    unsecuredPortWithAdditionalContent: 8088
    unsecuredMultiTenantPort: 8089
    certSecuredHost: compass-external-services-mock-sap-mtls
    ordCertSecuredHost: compass-external-services-mock-sap-mtls-ord
    ordGlobalCertSecuredHost: compass-external-services-mock-sap-mtls-global-ord-registry
    unSecuredHost: compass-external-services-mock
    host: compass-external-services-mock.compass-system.svc.cluster.local
    regionInstancesCredentials:
      manage: false
    oauthSecret:
      manage: false
      name: compass-external-services-mock-oauth-credentials
      clientIdKey: client-id
      clientSecretKey: client-secret
      oauthUrlKey: url
      oauthTokenPath: "/secured/oauth/token"
    auditlog:
      applyMockConfiguration: false
      managementApiPath: /audit-log/v2/configuration-changes/search
      mtlsTokenPath: "/cert/token"
      secret:
        name: "auditlog-instance-management"
        urlKey: url
        tokenUrlKey: token-url
        clientIdKey: client-id
        clientSecretKey: client-secret
        clientCertKey: client-cert
        clientKeyKey: client-key
  tests:
    http:
      client:
        skipSSLValidation: false
    externalCertConfiguration:
      ouCertSubaccountID: "bad76f69-e5c2-4d55-bca5-240944824b83"
    director:
      skipPattern: ""
      externalCertIntSystemCN: "integration-system-test"
    tenantFetcher:
      tenantOnDemandID: "8d42d818-d4c4-4036-b82f-b199db7ffeb5"
    ordAggregator:
      skipPattern: ""
    ordService:
      accountTenantID: "5577cf46-4f78-45fa-b55f-a42a3bdba868" # testDefaultTenant from our testing tenants
      skipPattern: ""
    externalServicesMock:
      skipPattern: ""
    selfRegistration:
      region: "eu-1"
      region2: "eu-2"
    subscription:
      tenants:
        providerAccountID: "5577cf46-4f78-45fa-b55f-a42a3bdba868" # testDefaultTenant from our testing tenants
        providerSubaccountID: "f8075207-1478-4a80-bd26-24a4785a2bfd" # TestProviderSubaccount from our testing tenants
        consumerAccountID: "5984a414-1eed-4972-af2c-b2b6a415c7d7" # ApplicationsForRuntimeTenantName from our testing tenants
        consumerSubaccountID: "1f538f34-30bf-4d3d-aeaa-02e69eef84ae" # randomly chosen
        consumerTenantID: "ba49f1aa-ddc1-43ff-943c-fe949857a34a" # randomly chosen
        providerSubaccountIDRegion2: "731b7bc4-5472-41d2-a447-e4c0f45de739" # TestProviderSubaccountRegion2 from our testing tenants
      oauthSecret:
        manage: false
        name: compass-subscription-secret
        clientIdKey: client-id
        clientSecretKey: client-secret
        oauthUrlKey: url
      propagatedProviderSubaccountHeader: "X-Provider-Subaccount"
      externalClientCertTestSecretName: "external-client-certificate-test-secret"
      externalClientCertTestSecretNamespace: "compass-system"
      externalCertTestJobName: "external-certificate-rotation-test-job"
      certSvcInstanceTestSecretName: "cert-svc-secret"
      certSvcInstanceTestRegion2SecretName: "cert-svc-secret-eu2"
      consumerTokenURL: "http://compass-external-services-mock.compass-system.svc.cluster.local:8080"
      subscriptionURL: "http://compass-external-services-mock.compass-system.svc.cluster.local:8080"
      subscriptionProviderIdValue: "id-value!t12345"
      subscriptionProviderAppNameValue: "subscriptionProviderAppNameValue"
    namespace: kyma-system
    connectivityAdapterFQDN: http://compass-connectivity-adapter.compass-system.svc.cluster.local
    externalServicesMockFQDN: http://compass-external-services-mock.compass-system.svc.cluster.local
    ordServiceFQDN: http://compass-ord-service.compass-system.svc.cluster.local
    systemBrokerFQDN: http://compass-system-broker.compass-system.svc.cluster.local
    tenantFetcherFQDN: http://compass-tenant-fetcher.compass-system.svc.cluster.local
    destinationFetcherFQDN: http://compass-destination-fetcher.compass-system.svc.cluster.local
    hydratorFQDN: http://compass-hydrator.compass-system.svc.cluster.local
    basicCredentials:
      manage: false
      secretName: "test-basic-credentials-secret"
    db:
      maxOpenConnections: 3
      maxIdleConnections: 1
    securityContext: # Set on container level
      runAsUser: 2000
      allowPrivilegeEscalation: false
  expectedSchemaVersionUpdateJob:
    cm:
      name: "expected-schema-version"
  migratorJob:
    nodeSelectorEnabled: false
    pvc:
      name: "compass-director-migrations"
      namespace: "compass-system"
      migrationsPath: "/compass-migrations"
      storageClass: local-path
  http:
    client:
      skipSSLValidation: false
  pairingAdapter:
    templateName: "pairing-adapter-app-template"
    watcherCorrelationID: "pairing-adapter-watcher-id"
    configMap:
      manage: false
      key: "config.json"
      name: "pairing-adapter-config-local"
      namespace: "compass-system"
      localAdapterFQDN: "http://compass-pairing-adapter.compass-system.svc.cluster.local/adapter-local-mtls"
      integrationSystemID: "d3e9b9f5-25dc-4adb-a0a0-ed69ef371fb6"
    e2e:
      appName: "test-app"
      appID: "123-test-456"
      clientUser: "test-user"
      tenant: "test-tenant"
  # Scopes assigned for every new Client Credentials by given object type (Runtime / Application / Integration System)
  # and scopes mapped to a consumer with the given type, then that consumer is using a client certificate
  scopes:
    scopesPerConsumerType:
      runtime:
        - "runtime:read"
        - "runtime:write"
        - "application:read"
        - "runtime.auths:read"
        - "bundle.instance_auths:read"
        - "runtime.webhooks:read"
        - "webhook:write"
      external_certificate:
        - "runtime:read"
        - "runtime:write"
        - "application:read"
        - "application:write"
        - "runtime.auths:read"
        - "bundle.instance_auths:read"
        - "runtime.webhooks:read"
        - "webhook:write"
        - "application_template:read"
        - "application_template:write"
      application:
        - "application:read"
        - "application:write"
        - "application.auths:read"
        - "application.webhooks:read"
        - "bundle.instance_auths:read"
        - "document.fetch_request:read"
        - "event_spec.fetch_request:read"
        - "api_spec.fetch_request:read"
        - "fetch-request.auth:read"
        - "webhook:write"
      integration_system:
        - "application:read"
        - "application:write"
        - "application.local_tenant_id:write"
        - "application_template:read"
        - "application_template:write"
        - "runtime:read"
        - "runtime:write"
        - "integration_system:read"
        - "label_definition:read"
        - "label_definition:write"
        - "automatic_scenario_assignment:read"
        - "automatic_scenario_assignment:write"
        - "integration_system.auths:read"
        - "application_template.webhooks:read"
        - "formation:write"
        - "formation:read"
        - "internal_visibility:read"
        - "application.auths:read"
        - "webhook:write"
        - "formation_template:read"
      super_admin:
        - "application:read"
        - "application:write"
        - "application_template:read"
        - "application_template:write"
        - "integration_system:read"
        - "integration_system:write"
        - "runtime:read"
        - "runtime:write"
        - "label_definition:read"
        - "label_definition:write"
        - "eventing:manage"
        - "tenant:read"
        - "automatic_scenario_assignment:read"
        - "automatic_scenario_assignment:write"
        - "application.auths:read"
        - "application.webhooks:read"
        - "application_template.webhooks:read"
        - "bundle.instance_auths:read"
        - "document.fetch_request:read"
        - "event_spec.fetch_request:read"
        - "api_spec.fetch_request:read"
        - "integration_system.auths:read"
        - "runtime.auths:read"
        - "fetch-request.auth:read"
        - "webhooks.auth:read"
        - "formation:write"
        - "formation:read"
        - "internal_visibility:read"
        - "runtime.webhooks:read"
        - "webhook:write"
        - "formation_template:read"
        - "formation_template:write"
      default:
        - "runtime:read"
        - "runtime:write"
        - "tenant:read"<|MERGE_RESOLUTION|>--- conflicted
+++ resolved
@@ -120,14 +120,10 @@
       version: "PR-2501"
     director:
       dir:
-<<<<<<< HEAD
-      version: "PR-2550"
-=======
       version: "PR-2553"
->>>>>>> cd1dde3c
     hydrator:
       dir:
-      version: "PR-2555"
+      version: "PR-2484"
     gateway:
       dir:
       version: "PR-2501"
@@ -150,21 +146,13 @@
       version: "0a651695"
     external_services_mock:
       dir:
-<<<<<<< HEAD
-      version: "PR-2554"
-=======
-      version: "PR-2553"
->>>>>>> cd1dde3c
+      version: "PR-2521"
     console:
       dir:
       version: "PR-68"
     e2e_tests:
       dir:
-<<<<<<< HEAD
-      version: "PR-2550"
-=======
-      version: "PR-2553"
->>>>>>> cd1dde3c
+      version: "PR-2484"
   isLocalEnv: false
   isForTesting: false
   oauth2:
