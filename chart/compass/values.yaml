--- conflicted
+++ resolved
@@ -78,11 +78,7 @@
       version: "PR-2082"
     director:
       dir:
-<<<<<<< HEAD
       version: "PR-2086"
-=======
-      version: "PR-2091"
->>>>>>> 6f8d2b29
     gateway:
       dir:
       version: "PR-2077"
