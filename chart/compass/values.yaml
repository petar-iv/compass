global:
  disableLegacyConnectivity: true
  defaultTenant: 3e64ebae-38b5-46a0-b1ed-9ccee153a0ae
  tenants:
    - name: default
      id: 3e64ebae-38b5-46a0-b1ed-9ccee153a0ae
    - name: foo
      id: 1eba80dd-8ff6-54ee-be4d-77944d17b10b
    - name: bar
      id: af9f84a9-1d3a-4d9f-ae0c-94f883b33b6e
    - name: TestTenantSeparation
      id: f1c4b5be-b0e1-41f9-b0bc-b378200dcca0
    - name: TestDeleteLastScenarioForApplication
      id: f739b36c-813f-4fc3-996e-dd03c7d13aa0
    - name: Test_DeleteAutomaticScenarioAssignmentForSelector
      id: d9553135-6115-4c67-b4d9-962c00f3725f
    - name: Test_AutomaticScenarioAssigmentForRuntime
      id: 8c733a45-d988-4472-af10-1256b82c70c0
    - name: TestAutomaticScenarioAssignmentsWholeScenario
      id: 65a63692-c00a-4a7d-8376-8615ee37f45c
    - name: TestTenantsQueryTenantNotInitialized
      id: 72329135-27fd-4284-9bcb-37ea8d6307d0
    - name: Test Default
      id: 5577cf46-4f78-45fa-b55f-a42a3bdba868
    - name: TestListLabelDefinitions
      id: 2bf03de1-23b1-4063-9d3e-67096800accc
    - name: Test_AutomaticScenarioAssignmentQueries
      id: 8263cc13-5698-4a2d-9257-e8e76b543e88
    - name: TestGetScenariosLabelDefinitionCreatesOneIfNotExists
      id: 2263cc13-5698-4a2d-9257-e8e76b543e33
    - name: TestApplicationsForRuntime
      id: 5984a414-1eed-4972-af2c-b2b6a415c7d7
    - name: Test_DeleteAutomaticScenarioAssignmentForScenario
      id: d08e4cb6-a77f-4a07-b021-e3317a373597
    - name: TestApplicationsForRuntimeWithHiddenApps
      id: 7e1f2df8-36dc-4e40-8be3-d1555d50c91c
    - name: TestTenantsQueryTenantInitialized
      id: 8cf0c909-f816-4fe3-a507-a7917ccd8380
    - name: TestDeleteApplicationIfInScenario
      id: 0d597250-6b2d-4d89-9c54-e23cb497cd01

  images:
    containerRegistry:
      path: eu.gcr.io/kyma-project/incubator
    connector:
      dir:
      version: "PR-1768"
    connectivity_adapter:
      dir:
      version: "PR-1808"
    pairing_adapter:
      dir:
      version: "PR-1808"
    director:
      dir:
<<<<<<< HEAD
      version: "PR-1807"
=======
      version: "PR-1811"
>>>>>>> a4b55a9f
    gateway:
      dir:
      version: "PR-1783"
    operations_controller:
      dir:
<<<<<<< HEAD
      version: "PR-1807"
=======
      version: "PR-1814"
>>>>>>> a4b55a9f
    tenant_fetcher:
      dir:
      version: "PR-1783"
    ord_service:
      dir:
      version: "PR-19"
    schema_migrator:
      dir:
      version: "PR-1780"
    system_broker:
      dir:
      version: "PR-1807"
    certs_setup_job:
      containerRegistry:
        path: eu.gcr.io/kyma-project
      dir:
      version: "0a651695"
    external_services_mock:
      dir:
      version: "PR-1808"
    console:
      dir:
      version: "PR-24"
    e2e_tests:
      dir:
      version: "PR-1768"
  isLocalEnv: false
  oauth2:
    host: oauth2
  livenessProbe:
    initialDelaySeconds: 30
    timeoutSeconds: 1
    periodSeconds: 10
  readinessProbe:
    initialDelaySeconds: 5
    timeoutSeconds: 1
    periodSeconds: 2

  agentPreconfiguration: false

  director:
    prefix: /director
    graphql:
      external:
        port: 3000
      internal:
        port: 3001
    validator:
      port: 8080
    metrics:
      port: 3003
    operations:
      port: 3002
      path: "/operation"
      lastOperationPath: "/last_operation"

    clientIDHeaderKey: client_user

    tests:
      scopes: "runtime:write application:write label_definition:write integration_system:write application:read runtime:read label_definition:read integration_system:read health_checks:read application_template:read application_template:write eventing:manage tenant:read automatic_scenario_assignment:read automatic_scenario_assignment:write"

  auditlog:
    configMapName: "compass-gateway-auditlog-config"
    secretName: "compass-gateway-auditlog-secret"
    script:
      configMapName: "auditlog-script"

  testCredentials:
    secretName: "test-credentials-secret"

  enableCompassDefaultScenarioAssignment: true

  tenantConfig:
    useDefaultTenants: true
    dbPool:
      maxOpenConnections: 1
      maxIdleConnections: 1

  connector:
    prefix: /connector
    graphql:
      external:
        port: 3000
    validator:
      port: 8080
    # If secrets do not exist they will be created
    secrets:
      ca:
        name: compass-connector-app-ca
        namespace: compass-system
        certificateKey: ca.crt
        keyKey: ca.key
      rootCA:
        namespace: istio-system # For Ingress Gateway to work properly the namespace needs to be istio-system
        # In order for istio mTLS to work we should have two different secrets one containing the server certificate (let’s say X) and one used for validation of the client’s certificates.
        # The second one should be our root certificate and istio wants it to be named X-cacert. (-cacert suffix).
        # This is the reason for the confusing name of our root certificate. https://preliminary.istio.io/v1.6/docs/tasks/traffic-management/ingress/secure-ingress/#configure-a-mutual-tls-ingress-gateway
        cacert: compass-gateway-mtls-certs-cacert # For cert-rotation the cacert should be in different secret
        certificateKey: cacert
    certificateDataHeader: "Certificate-Data"
    revocation:
      configmap:
        name: revocations-config
        namespace: "{{ .Release.Namespace }}"
    # If key and certificate are not provided they will be generated
    caKey: ""
    caCertificate: ""

  system_broker:
    enabled: true
    port: 5001
    prefix: /broker
    tokenProviderFromHeader:
      forwardHeaders: Authorization
    tokenProviderFromSecret:
      enabled: false
      secrets:
        integrationSystemCredentials:
          name: compass-system-broker-credentials
          namespace: compass-system
    testNamespace: kyma-system

  gateway:
    port: 3000
    tls:
      host: compass-gateway
      secure:
        oauth:
          host: compass-gateway-auth-oauth
    mtls:
      host: compass-gateway-mtls
      certSecret: compass-gateway-mtls-certs
    headers:
      request:
        remove:
          - "Client-Id-From-Token"
          - "Client-Id-From-Certificate"
          - "Client-Certificate-Hash"
          - "Certificate-Data"

  operations_controller:
    enabled: true

  connectivity_adapter:
    port: 8080
    tls:
      host: adapter-gateway
    mtls:
      host: adapter-gateway-mtls

  rewriteFilters:
    workloadLabel: oathkeeper
    namespace: kyma-system
    tokenDataHeader: "Connector-Token"
    certificateDataHeader: "Certificate-Data"

  istio:
    mtlsGateway:
      name: "compass-gateway-mtls"
      namespace: "compass-system"
    gateway:
      name: "kyma-gateway"
      namespace: "kyma-system"
    proxy:
      port: 15020
    namespace: istio-system
    ingressgateway:
      workloadLabel: istio-ingressgateway
      requestPayloadSizeLimit: 2097152 # 2 MB
      correlationHeaderRewriteFilter:
        expectedHeaders:
        - "x-request-id"
        - "x-correlation-id"
        - "x-correlationid"
        - "x-forrequest-id"
        - "x-vcap-request-id"
        - "x-broker-api-request-identity"

  ingress:
    domainName: "kyma.local"

  database:
    manageSecrets: true
    embedded:
      enabled: true
      director:
        name: "postgres"
      directorDBName: "postgres"
    managedGCP:
      serviceAccountKey: ""
      instanceConnectionName: ""
      director:
        name: ""
        user: ""
        password: ""
      host: "localhost"
      hostPort: "5432"
      sslMode: ""

      #TODO remove below after migration to separate user will be done
      dbUser: ""
      dbPassword: ""
      directorDBName: ""

  oathkeeper:
    host: ory-oathkeeper-proxy.kyma-system.svc.cluster.local
    port: 4455
    idTokenConfig:
      claims: '{"scopes": "{{ print .Extra.scope }}", "tenant": "{{ print .Extra.tenant }}", "externalTenant": "{{ print .Extra.externalTenant }}", "consumerID": "{{ print .Extra.consumerID}}", "consumerType": "{{ print .Extra.consumerType }}"}'
    mutators:
      runtimeMappingService:
        config:
          api:
            url: http://compass-director.compass-system.svc.cluster.local:3000/runtime-mapping
            retry:
              give_up_after: 3s
              max_delay: 2000ms
      authenticationMappingService:
        config:
          api:
            url: http://compass-director.compass-system.svc.cluster.local:3000/authn-mapping
            retry:
              give_up_after: 3s
              max_delay: 2000ms
      tenantMappingService:
        config:
          api:
            url: http://compass-director.compass-system.svc.cluster.local:3000/tenant-mapping
            retry:
              give_up_after: 3s
              max_delay: 2000ms
      certificateResolverService:
        config:
          api:
            url: http://compass-connector.compass-system.svc.cluster.local:8080/v1/certificate/data/resolve
            retry:
              give_up_after: 3s
              max_delay: 2000ms
      tokenResolverService:
        config:
          api:
            url: http://compass-director.compass-system.svc.cluster.local:8080/v1/tokens/resolve
            retry:
              give_up_after: 3s
              max_delay: 2000ms

  tenantFetcher:
    host: compass-tenant-fetcher.compass-system.svc.cluster.local
    prefix: /tenants
    port: 3000
    authentication:
      allowJWTSigningNone: true
      jwksEndpoints: '["http://ory-oathkeeper-api.kyma-system.svc.cluster.local:4456/.well-known/jwks.json"]'
      identityZone: "id-zone"
    tenantProvider:
      tenantIdProperty: "tenantId"
      name: "provider"

  ordService:
    host: compass-ord-service.compass-system.svc.cluster.local
    prefix: /open-resource-discovery-service/v0
    docsPrefix: /open-resource-discovery-docs
    staticPrefix: /open-resource-discovery-static/v0
    port: 3000
    defaultResponseType: "xml"

  ordAggregator:
    name: ord-aggregator
    enabled: true
    schedule: "*/5 * * * *"
    dbPool:
      maxOpenConnections: 2
      maxIdleConnections: 2

  tenantFetchers:
    job1:
      enabled: false
      configMapNamespace: "compass-system"
      manageSecrets: true
      providerName: "compass"
      schedule: "*/5 * * * *"
      kubernetes:
        configMapNamespace: "compass-system"
        pollInterval: 2s
        pollTimeout: 1m
        timeout: 2m
      oauth:
        client: ""
        secret: ""
        tokenURL: ""
      endpoints:
        tenantCreated: "127.0.0.1/events?type=created"
        tenantDeleted: "127.0.0.1/events?type=deleted"
        tenantUpdated: "127.0.0.1/events?type=updated"
      fieldMapping:
        totalPagesField: "totalPages"
        totalResultsField: "totalResults"
        tenantEventsField: "events"
        idField: "id"
        nameField: "name"
        discriminatorField: ""
        discriminatorValue: ""
        detailsField: "details"
      queryMapping:
        pageNumField: "pageNum"
        pageSizeField: "pageSize"
        timestampField: "timestamp"
      query:
        startPage: "0"
        pageSize: "100"
      dbPool:
        maxOpenConnections: 1
        maxIdleConnections: 1

  metrics:
    enabled: true
    pushEndpoint: http://monitoring-prometheus-pushgateway.kyma-system.svc.cluster.local:9091

  authenticators:
    authenticator0:
      enabled: true
      gatewayHost: "compass-gateway-authenticator0"
      trusted_issuers: '[{"domain_url": "authenticator.domain", "scope_prefix": "prefix."}, {}]'
      attributes: '{"uniqueAttribute": { "key": "key", "value": "val" }, "tenant": { "key": "key" }, "identity": { "key": "key" } }'

  externalServicesMock:
    enabled: false

  tests:
    namespace: kyma-system
    connectivityAdapterFQDN: http://compass-connectivity-adapter.compass-system.svc.cluster.local
    directorFQDN: http://compass-director.compass-system.svc.cluster.local
    connectorFQDN: http://compass-connector.compass-system.svc.cluster.local
    externalServicesMockFQDN: http://compass-external-services-mock.compass-system.svc.cluster.local
    ordServiceFQDN: http://compass-ord-service.compass-system.svc.cluster.local
    systemBrokerFQDN: http://compass-system-broker.compass-system.svc.cluster.local
    tenantFetcherFQDN: http://compass-tenant-fetcher.compass-system.svc.cluster.local
    db:
      maxOpenConnections: 3
      maxIdleConnections: 1
    skipTLSVerify: true
pairing-adapter:
  enabled: false<|MERGE_RESOLUTION|>--- conflicted
+++ resolved
@@ -53,21 +53,13 @@
       version: "PR-1808"
     director:
       dir:
-<<<<<<< HEAD
       version: "PR-1807"
-=======
-      version: "PR-1811"
->>>>>>> a4b55a9f
     gateway:
       dir:
       version: "PR-1783"
     operations_controller:
       dir:
-<<<<<<< HEAD
       version: "PR-1807"
-=======
-      version: "PR-1814"
->>>>>>> a4b55a9f
     tenant_fetcher:
       dir:
       version: "PR-1783"
