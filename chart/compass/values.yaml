global:
  disableLegacyConnectivity: true
  defaultTenant: 3e64ebae-38b5-46a0-b1ed-9ccee153a0ae
  tenants: # tenant order matters, so new tenants should be added to the end of the list
    - name: default
      id: 3e64ebae-38b5-46a0-b1ed-9ccee153a0ae
      type: account
    - name: foo
      id: 1eba80dd-8ff6-54ee-be4d-77944d17b10b
      type: account
    - name: bar
      id: af9f84a9-1d3a-4d9f-ae0c-94f883b33b6e
      type: account
    - name: TestTenantSeparation
      id: f1c4b5be-b0e1-41f9-b0bc-b378200dcca0
      type: account
    - name: TestDeleteLastScenarioForApplication
      id: 0403be1e-f854-475e-9074-922120277af5
      type: account
    - name: Test_DeleteAutomaticScenarioAssignmentForSelector
      id: d9553135-6115-4c67-b4d9-962c00f3725f
      type: account
    - name: Test_AutomaticScenarioAssigmentForRuntime
      id: 8c733a45-d988-4472-af10-1256b82c70c0
      type: account
    - name: TestAutomaticScenarioAssignmentsWholeScenario
      id: 65a63692-c00a-4a7d-8376-8615ee37f45c
      type: account
    - name: TestTenantsQueryTenantNotInitialized
      id: 72329135-27fd-4284-9bcb-37ea8d6307d0
      type: account
    - name: Test Default
      id: 5577cf46-4f78-45fa-b55f-a42a3bdba868
      type: account
      parent: 2c4f4a25-ba9a-4dbc-be68-e0beb77a7eb0
    - name: Test_DefaultCustomer
      id: 2c4f4a25-ba9a-4dbc-be68-e0beb77a7eb0
      type: customer
    - name: TestListLabelDefinitions
      id: 3f641cf5-2d14-4e0f-a122-16e7569926f1
      type: account
    - name: Test_AutomaticScenarioAssignmentQueries
      id: 8263cc13-5698-4a2d-9257-e8e76b543e88
      type: account
    - name: TestGetScenariosLabelDefinitionCreatesOneIfNotExists
      id: 2263cc13-5698-4a2d-9257-e8e76b543e33
      type: account
    - name: TestApplicationsForRuntime
      id: 5984a414-1eed-4972-af2c-b2b6a415c7d7
      type: account
    - name: Test_DeleteAutomaticScenarioAssignmentForScenario
      id: d08e4cb6-a77f-4a07-b021-e3317a373597
      type: account
    - name: TestApplicationsForRuntimeWithHiddenApps
      id: 7e1f2df8-36dc-4e40-8be3-d1555d50c91c
      type: account
    - name: TestTenantsQueryTenantInitialized
      id: 8cf0c909-f816-4fe3-a507-a7917ccd8380
      type: account
    - name: TestDeleteApplicationIfInScenario
      id: 0d597250-6b2d-4d89-9c54-e23cb497cd01
      type: account
    - name: TestProviderSubaccount
      id: f8075207-1478-4a80-bd26-24a4785a2bfd
      type: subaccount
      parent: 5577cf46-4f78-45fa-b55f-a42a3bdba868
    - name: TestCertificateSubaccount
      id: 123e4567-e89b-12d3-a456-426614174001
      type: subaccount
      parent: 5577cf46-4f78-45fa-b55f-a42a3bdba868
    - name: TestNsAdapter
      id: 08b6da37-e911-48fb-a0cb-fa635a6c5678
      type: subaccount
      parent: 5577cf46-4f78-45fa-b55f-a42a3bdba868
    - name: TestNsAdapterSubaccountWithApplications
      id: 08b6da37-e911-48fb-a0cb-fa635a6c4321
      type: subaccount
      parent: 5577cf46-4f78-45fa-b55f-a42a3bdba868
    - name: TestIntegrationSystemManagedSubaccount
      id: 3cfcdd62-320d-403b-b66a-4ee3cdd06947
      type: subaccount
      parent: 5577cf46-4f78-45fa-b55f-a42a3bdba868
    - name: TestIntegrationSystemManagedAccount
      id: 7e8ab2e3-3bb4-42e3-92b2-4e0bf48559d3
      type: account
      parent: 2c4f4a25-ba9a-4dbc-be68-e0beb77a7eb0
    - name: TestSystemFetcherAccount
      id: c395681d-11dd-4cde-bbcf-570b4a153e79
      type: account
      parent: 2c4f4a25-ba9a-4dbc-be68-e0beb77a7eb0
    - name: TestConsumerSubaccount
      id: 1f538f34-30bf-4d3d-aeaa-02e69eef84ae
      type: subaccount
      parent: 5984a414-1eed-4972-af2c-b2b6a415c7d7
    - name: TestTenantsOnDemandAPI
      id: 8d42d818-d4c4-4036-b82f-b199db7ffeb5
      type: subaccount
      parent: 5984a414-1eed-4972-af2c-b2b6a415c7d7
  images:
    containerRegistry:
      path: eu.gcr.io/kyma-project/incubator
    connector:
      dir:
      version: "PR-2383"
    connectivity_adapter:
      dir:
      version: "PR-2383"
    pairing_adapter:
      dir:
      version: "PR-2383"
    director:
      dir:
      version: "PR-2465"
    hydrator:
      dir:
      version: "PR-2458"
    gateway:
      dir:
      version: "PR-2383"
    operations_controller:
      dir:
      version: "PR-2383"
    ord_service:
      dir:
      version: "PR-71"
    schema_migrator:
      dir:
      version: "PR-2464"
    system_broker:
      dir:
      version: "PR-2383"
    certs_setup_job:
      containerRegistry:
        path: eu.gcr.io/kyma-project
      dir:
      version: "0a651695"
    external_services_mock:
      dir:
      version: "PR-2391"
    console:
      dir:
      version: "PR-68"
    e2e_tests:
      dir:
<<<<<<< HEAD
      version: "PR-2470"
=======
      version: "PR-2465"
>>>>>>> 973582f5
  isLocalEnv: false
  isForTesting: false
  oauth2:
    host: oauth2
  livenessProbe:
    initialDelaySeconds: 30
    timeoutSeconds: 1
    periodSeconds: 10
  readinessProbe:
    initialDelaySeconds: 5
    timeoutSeconds: 1
    periodSeconds: 2
  agentPreconfiguration: false
  nsAdapter:
    external:
      port: 3005
    e2eTests:
      gatewayHost: "compass-gateway-xsuaa"
    prefix: /nsadapter
    path: /nsadapter/api/v1/notifications
    systemToTemplateMappings: '[{  "Name": "S4HANA",  "SourceKey": ["type"],  "SourceValue": ["abapSys"]},{  "Name": "S4HANA",  "SourceKey": ["type"],  "SourceValue": ["nonSAPsys"]},{  "Name": "S4HANA",  "SourceKey": ["type"],  "SourceValue": ["hana"]}]'
    secret:
      name: nsadapter-secret
      subaccountKey: subaccount
      local:
        subaccountValue: subaccount
    authSecret:
      name: "compass-external-services-mock-oauth-credentials"
      clientIdKey: client-id
      clientSecretKey: client-secret
      tokenUrlKey: url
      instanceUrlKey: url
      certKey: cert
      keyKey: key
    registerPath: "/register"
    tokenPath: "/secured/oauth/token"
    createClonePattern: '{"key": "%s"}'
    createBindingPattern: '{}'
    useClone: "false"
  director:
    host: compass-director.compass-system.svc.cluster.local
    prefix: /director
    graphql:
      external:
        port: 3000
    tls:
      secure:
        internal:
          host: compass-director-internal
    validator:
      port: 8080
    metrics:
      port: 3003
      enableGraphqlOperationInstrumentation: true
    operations:
      port: 3002
      path: "/operation"
      lastOperationPath: "/last_operation"
    info:
      path: "/v1/info"
    subscription:
      subscriptionProviderLabelKey: "subscriptionProviderId"
      consumerSubaccountLabelKey: "consumer_subaccount_id"
      subscriptionLabelKey: "subscription"
      tokenPrefix: "sb-"
    selfRegister:
      secret:
        name: "region-instances-credentials"
        key: "keyConfig"
        path: "/tmp"
      clientIdPath: "clientId"
      clientSecretPath: "clientSecret"
      urlPath: "url"
      tokenUrlPath: "tokenUrl"
      clientCertPath: "clientCert"
      clientKeyPath: "clientKey"
      local:
        templateMappings:
          clientIDMapping: '{{ printf "\"%s\":\"client_id\"" .Values.global.director.selfRegister.clientIdPath }}'
          clientSecretMapping: '{{ printf "\"%s\":\"client_secret\"" .Values.global.director.selfRegister.clientSecretPath }}'
          urlMapping: '{{ printf "\"%s\":\"http://compass-external-services-mock.%s.svc.cluster.local:%s\"" .Values.global.director.selfRegister.urlPath .Release.Namespace (.Values.service.port | toString) }}'
          tokenURLMapping: '{{ printf "\"%s\":\"https://%s.%s:%s\"" .Values.global.director.selfRegister.tokenUrlPath .Values.global.externalServicesMock.certSecuredHost .Values.global.ingress.domainName (.Values.service.certPort | toString) }}'
          x509CertificateMapping: '{{ printf "\"%s\":\"%s\"" .Values.global.director.selfRegister.clientCertPath .Values.global.connector.caCertificate }}'
          x509KeyMapping: '{{ printf "\"%s\":\"%s\"" .Values.global.director.selfRegister.clientKeyPath .Values.global.connector.caKey }}'
      oauthTokenPath: "/cert/token"
      oauthMode: "oauth-mtls"
      label: "selfRegLabel"
      labelValuePrefix: "self-reg-prefix-"
      responseKey: "self-reg-key"
      path: "/external-api/self-reg"
      nameQueryParam: "name"
      tenantQueryParam: "tenant"
      requestBodyPattern: '{"key": "%s"}'
    clientIDHeaderKey: client_user
    suggestTokenHeaderKey: suggest_token
    runtimeTypeLabelKey: "runtimeType"
    kymaRuntimeTypeLabelValue: "kyma"
    fetchTenantEndpoint: '{{ printf "https://%s.%s%s/v1/fetch" .Values.global.gateway.tls.secure.internal.host .Values.global.ingress.domainName .Values.global.tenantFetcher.prefix }}'
  auditlog:
    configMapName: "compass-gateway-auditlog-config"
    mtlsTokenPath: "/cert/token"
    standardTokenPath: "/secured/oauth/token"
    skipSSLValidation: false
    secret:
      name: "compass-gateway-auditlog-secret"
      urlKey: url
      clientIdKey: client-id
      clientSecretKey: client-secret
      clientCertKey: client-cert
      clientKeyKey: client-key
  log:
    format: "kibana"
  enableCompassDefaultScenarioAssignment: true
  tenantConfig:
    useDefaultTenants: true
    dbPool:
      maxOpenConnections: 1
      maxIdleConnections: 1
  connector:
    prefix: /connector
    graphql:
      external:
        port: 3000
    validator:
      port: 8080
    # If secrets do not exist they will be created
    secrets:
      ca:
        name: compass-connector-app-ca
        namespace: compass-system
        certificateKey: ca.crt
        keyKey: ca.key
      rootCA:
        namespace: istio-system # For Ingress Gateway to work properly the namespace needs to be istio-system
        # In order for istio mTLS to work we should have two different secrets one containing the server certificate (let’s say X) and one used for validation of the client’s certificates.
        # The second one should be our root certificate and istio wants it to be named X-cacert. (-cacert suffix).
        # This is the reason for the confusing name of our root certificate. https://preliminary.istio.io/v1.6/docs/tasks/traffic-management/ingress/secure-ingress/#configure-a-mutual-tls-ingress-gateway
        cacert: compass-gateway-mtls-certs-cacert # For cert-rotation the cacert should be in different secret
        certificateKey: cacert
    revocation:
      configmap:
        name: revocations-config
        namespace: "{{ .Release.Namespace }}"
    # If key and certificate are not provided they will be generated
    caKey: ""
    caCertificate: ""
  system_broker:
    enabled: true
    port: 5001
    prefix: /broker
    tokenProviderFromHeader:
      forwardHeaders: Authorization
    tokenProviderFromSecret:
      enabled: false
      secrets:
        integrationSystemCredentials:
          name: compass-system-broker-credentials
          namespace: compass-system
    testNamespace: kyma-system
  gateway:
    port: 3000
    tls:
      host: compass-gateway
      adapterHost: compass-ns-adapter
      secure:
        internal:
          host: compass-gateway-internal
        oauth:
          host: compass-gateway-auth-oauth
    mtls:
      manageCerts: true
      host: compass-gateway-mtls
      certSecret: compass-gateway-mtls-certs
      external:
        host: compass-gateway-sap-mtls
        certSecret: compass-gateway-mtls-certs # Use connector's root CA as root CA by default. This should be overridden for productive deployments.
    headers:
      rateLimit: X-Flow-Identity
      request:
        remove:
          - "Client-Id-From-Token"
          - "Client-Id-From-Certificate"
          - "Client-Certificate-Hash"
          - "Certificate-Data"
  hydrator:
    host: compass-hydrator.compass-system.svc.cluster.local
    port: 3000
    prefix: /hydrators
    subjectConsumerMappingConfig: '[{"consumer_type": "Super Admin", "tenant_access_levels": ["customer", "account","subaccount"], "subject": "C=DE, L=local, O=SAP SE, OU=Region, OU=SAP Cloud Platform Clients, OU=f8075207-1478-4a80-bd26-24a4785a2bfd, CN=compass"},{"consumer_type": "Integration System", "tenant_access_levels": ["account","subaccount"], "subject": "C=DE, L=local, O=SAP SE, OU=Region, OU=SAP Cloud Platform Clients, OU=f8075207-1478-4a80-bd26-24a4785a2bfd, CN=integration-system-test"}]'
    certificateDataHeader: "Certificate-Data"
    http:
      client:
        skipSSLValidation: false
    metrics:
      port: 3003
      enableClientInstrumentation: true
      censoredFlows: "JWT"
  operations_controller:
    enabled: true
  connectivity_adapter:
    port: 8080
    tls:
      host: adapter-gateway
    mtls:
      host: adapter-gateway-mtls
  oathkeeperFilters:
    workloadLabel: oathkeeper
    namespace: kyma-system
    tokenDataHeader: "Connector-Token"
    certificateDataHeader: "Certificate-Data"
  istio:
    externalMtlsGateway:
      name: "compass-gateway-external-mtls"
      namespace: "compass-system"
    mtlsGateway:
      name: "compass-gateway-mtls"
      namespace: "compass-system"
    gateway:
      name: "kyma-gateway"
      namespace: "kyma-system"
    proxy:
      port: 15020
    namespace: istio-system
    ingressgateway:
      workloadLabel: istio-ingressgateway
      requestPayloadSizeLimit2MB: 2097152
      requestPayloadSizeLimit2MBLabel: "2MB"
      requestPayloadSizeLimit5MB: 5097152
      requestPayloadSizeLimit5MBLabel: "5MB"
      correlationHeaderRewriteFilter:
        expectedHeaders:
          - "x-request-id"
          - "x-correlation-id"
          - "x-correlationid"
          - "x-forrequest-id"
          - "x-vcap-request-id"
          - "x-broker-api-request-identity"
  kubernetes:
    serviceAccountTokenIssuer: kubernetes/serviceaccount
    serviceAccountTokenJWKS: https://kubernetes.default.svc.cluster.local/openid/v1/jwks
  ingress:
    domainName: "local.kyma.dev"
  database:
    sqlProxyServiceAccount: "proxy-user@gcp-cmp.iam.gserviceaccount.com"
    manageSecrets: true
    embedded:
      enabled: true
      director:
        name: "postgres"
      directorDBName: "postgres"
    managedGCP:
      serviceAccountKey: ""
      instanceConnectionName: ""
      director:
        name: ""
        user: ""
        password: ""
      host: "localhost"
      hostPort: "5432"
      sslMode: ""
      #TODO remove below after migration to separate user will be done
      dbUser: ""
      dbPassword: ""
      directorDBName: ""
  oathkeeper:
    host: ory-oathkeeper-proxy.kyma-system.svc.cluster.local
    port: 4455
    timeout_ms: 120000
    ns_adapter_timeout_ms: 3600000
    idTokenConfig:
      claims: '{"scopes": "{{ print .Extra.scope }}","tenant": "{{ .Extra.tenant }}", "consumerID": "{{ print .Extra.consumerID}}", "consumerType": "{{ print .Extra.consumerType }}", "flow": "{{ print .Extra.flow }}", "onBehalfOf": "{{ print .Extra.onBehalfOf }}", "region": "{{ print .Extra.region }}", "tokenClientID": "{{ print .Extra.tokenClientID }}"}'
      internalClaims: '{"scopes": "application:read application:write application.webhooks:read application_template.webhooks:read webhooks.auth:read runtime:write runtime:read tenant:read tenant:write tenant_subscription:write ory_internal fetch_tenant application_template:read","tenant":"{ {{ if .Header.Tenant }} \"consumerTenant\":\"{{ print (index .Header.Tenant 0) }}\", {{ end }} \"externalTenant\":\"\"}", "consumerType": "Internal Component", "flow": "Internal"}'
    mutators:
      runtimeMappingService:
        config:
          api:
            url: http://compass-hydrator.compass-system.svc.cluster.local:3000/hydrators/runtime-mapping
            retry:
              give_up_after: 6s
              max_delay: 2000ms
      authenticationMappingServices:
        nsadapter:
          cfg:
            config:
              api:
                url: http://compass-hydrator.compass-system.svc.cluster.local:3000/hydrators/authn-mapping/nsadapter
                retry:
                  give_up_after: 6s
                  max_delay: 2000ms
          authenticator:
            enabled: false
            createRule: true
            gatewayHost: "compass-gateway-xsuaa"
            trusted_issuers: '[{"domain_url": "compass-system.svc.cluster.local:8080", "scope_prefix": "prefix.", "protocol": "http"}]'
            attributes: '{"uniqueAttribute": { "key": "ns-adapter-test", "value": "ns-adapter-flow" }, "tenant": { "key": "tenant" }, "identity": { "key": "identity" }, "clientid": { "key": "client_id" } }'
            path: /nsadapter/api/v1/notifications
            upstreamComponent: "compass-gateway"
            checkSuffix: true
        tenant-fetcher:
          cfg:
            config:
              api:
                url: http://compass-hydrator.compass-system.svc.cluster.local:3000/hydrators/authn-mapping/tenant-fetcher
                retry:
                  give_up_after: 6s
                  max_delay: 2000ms
          authenticator:
            enabled: false
            createRule: true
            gatewayHost: "compass-gateway"
            trusted_issuers: '[{"domain_url": "compass-system.svc.cluster.local:8080", "scope_prefix": "prefix.", "protocol": "http"}]'
            attributes: '{"uniqueAttribute": { "key": "test", "value": "tenant-fetcher" }, "tenant": { "key": "tenant" }, "identity": { "key": "identity" } }'
            path: /tenants/<.*>
            upstreamComponent: "compass-tenant-fetcher"
            checkSuffix: false
        subscriber:
          cfg:
            config:
              api:
                url: http://compass-hydrator.compass-system.svc.cluster.local:3000/hydrators/authn-mapping/subscriber
                retry:
                  give_up_after: 6s
                  max_delay: 2000ms
          authenticator:
            enabled: false
            createRule: false
            gatewayHost: "compass-gateway-sap-mtls"
            trusted_issuers: '[{"domain_url": "compass-system.svc.cluster.local:8080", "scope_prefix": "prefix.", "protocol": "http", "region": "eu-1"}]'
            attributes: '{"uniqueAttribute": { "key": "subsc-key-test", "value": "subscription-flow" }, "tenant": { "key": "tenant" }, "identity": { "key": "identity" }, "clientid": { "key": "client_id" } }'
            path: /<.*>
            checkSuffix: false
      tenantMappingService:
        config:
          api:
            url: http://compass-hydrator.compass-system.svc.cluster.local:3000/hydrators/tenant-mapping
            retry:
              give_up_after: 6s
              max_delay: 2000ms
      certificateResolverService:
        config:
          api:
            url: http://compass-hydrator.compass-system.svc.cluster.local:3000/hydrators/v1/certificate/data/resolve
            retry:
              give_up_after: 6s
              max_delay: 2000ms
      tokenResolverService:
        config:
          api:
            url: http://compass-hydrator.compass-system.svc.cluster.local:3000/hydrators/v1/tokens/resolve
            retry:
              give_up_after: 6s
              max_delay: 2000ms
  cockpit:
    auth:
      allowedConnectSrc: "https://*.ondemand.com"
      secretName: "cockpit-auth-secret"
      idpHost: ""
      clientID: ""
      scopes: "openid profile email"
      path: "/oauth2/certs"
  tenantFetcher:
    manageSecrets: true
    host: compass-tenant-fetcher.compass-system.svc.cluster.local
    prefix: /tenants
    port: 3000
    requiredAuthScope: Callback
    fetchTenantAuthScope: fetch_tenant
    authentication:
      jwksEndpoint: "http://ory-oathkeeper-api.kyma-system.svc.cluster.local:4456/.well-known/jwks.json"
    tenantProvider:
      tenantIdProperty: "tenantId"
      customerIdProperty: "customerId"
      subaccountTenantIdProperty: "subaccountTenantId"
      subdomainProperty: "subdomain"
      name: "provider"
      subscriptionProviderIdProperty: "subscriptionProviderIdProperty"
      providerSubaccountIdProperty: "providerSubaccountIdProperty"
      consumerTenantIdProperty: "consumerTenantIdProperty"
      subscriptionProviderAppNameProperty: "subscriptionProviderAppNameProperty"
    server:
      fetchTenantEndpoint: "/v1/fetch/{parentTenantId}/{tenantId}"
      regionalHandlerEndpoint: "/v1/regional/{region}/callback/{tenantId}"
      dependenciesEndpoint: "/v1/dependencies"
      tenantPathParam: "tenantId"
      regionPathParam: "region"
    containerName: "tenant-fetcher"
    oauth:
      client: "client_id"
      secret: ""
      tokenURL: '{{ printf "https://%s.%s" .Values.global.externalServicesMock.certSecuredHost .Values.global.ingress.domainName }}'
      tokenPath: "/cert/token"
    secret:
      name: "compass-tenant-fetcher-secret"
      clientIdKey: "client-id"
      oauthMode: "oauth-mtls"
      clientCertKey: "client-cert"
      clientKeyKey: "client-key"
      oauthUrlKey: "url"
      skipSSLValidation: true
    endpoints:
      subaccountCreated: "127.0.0.1/events?type=subaccount-created"
    fieldMapping:
      totalPagesField: "totalPages"
      totalResultsField: "totalResults"
      tenantEventsField: "events"
      idField: "id"
      nameField: "name"
      customerIdField: "customerId"
      subdomainField: "subdomain"
      discriminatorField: ""
      discriminatorValue: ""
      detailsField: "details"
      entityTypeField: "entityType"
      globalAccountID: "gaID"
      regionField: "region"
    regionDetails: '[{"central", ""}]'
  externalCertConfiguration:
    issuer: "C=DE, L=local, O=SAP SE, OU=SAP Cloud Platform Clients, CN=compass-ca"
    issuerLocality: "local" # In local setup we have manually created connector CA certificate with 'local' Locality property
    subjectPattern: "/C=DE/O=SAP SE/OU=SAP Cloud Platform Clients/OU=Region/OU=%s/L=%s/CN=%s"
    ouCertSubaccountID: "f8075207-1478-4a80-bd26-24a4785a2bfd"
    commonName: "compass"
    locality: "local"
    certSvcApiPath: "/cert"
    tokenPath: "/cert/token"
    secrets:
      externalCertSvcSecret:
        manage: false
        name: "cert-svc-secret"
        clientIdKey: client-id
        clientSecretKey: client-secret
        oauthUrlKey: url
        csrEndpointKey: csr-endpoint
        clientCert: client-cert
        clientKey: client-key
        skipSSLValidationFlag: "-k"
      externalClientCertSecret:
        name: "external-client-certificate"
        namespace: compass-system
        certKey: tls.crt
        keyKey: tls.key
    rotationCronjob:
      name: "external-certificate-rotation"
      schedule: "*/1 * * * *" # Executes every minute
      certValidity: "7"
      clientCertRetryAttempts: "8"
      containerName: "certificate-rotation"
  ordService:
    host: compass-ord-service.compass-system.svc.cluster.local
    prefix: /open-resource-discovery-service/v0
    docsPrefix: /open-resource-discovery-docs
    staticPrefix: /open-resource-discovery-static/v0
    port: 3000
    defaultResponseType: "xml"
  ordAggregator:
    name: ord-aggregator
    enabled: true
    schedule: "*/1 * * * *"
    http:
      client:
        skipSSLValidation: false
      retry:
        attempts: 3
        delay: 100ms
    dbPool:
      maxOpenConnections: 2
      maxIdleConnections: 2
    globalRegistryUrl: http://compass-external-services-mock.compass-system.svc.cluster.local:8087/.well-known/open-resource-discovery
    maxParallelApplicationProcessors: 4
  systemFetcher:
    enabled: false
    name: "system-fetcher"
    schedule: "0 0 * * *"
    manageSecrets: true
    # enableSystemDeletion - whether systems in deleted state should be deleted from director database
    enableSystemDeletion: true
    # fetchParallelism - shows how many http calls will be made in parallel to fetch systems
    fetchParallellism: 30
    # queueSize - shows how many system fetches (individual requests may fetch more than 1 system)
    # can be put in the queue for processing before blocking. It is best for the queue to be about 2 times bigger than the parallellism
    queueSize: 100
    # fetchRequestTimeout - shows the timeout to wait for oauth token and for fetching systems (in one request) separately
    fetchRequestTimeout: "30s"
    # directorRequestTimeout - graphql requests timeout to director
    directorRequestTimeout: "30s"
    dbPool:
      maxOpenConnections: 20
      maxIdleConnections: 2
    # systemsAPIEndpoint - endpoint of the service to fetch systems from
    systemsAPIEndpoint: ""
    # systemsAPIFilterCriteria - criteria for fetching systems
    systemsAPIFilterCriteria: ""
    # systemToTemplateMappings - how to map system properties to an existing application template
    systemToTemplateMappings: '{}'
    templatePlaceholderToSystemKeyMappings: '[{"placeholder_name": "name","system_key": "displayName"},{"placeholder_name": "display-name","system_key": "displayName"},{"placeholder_name": "systemNumber","system_key": "systemNumber"},{"placeholder_name": "productId","system_key": "productId"},{"placeholder_name": "ppmsProductVersionId","system_key": "ppmsProductVersionId"},{"placeholder_name": "description","system_key": "productDescription", "optional": true},{"placeholder_name": "baseUrl","system_key": "additionalUrls.mainUrl", "optional":true},{"placeholder_name": "providerName","system_key": "infrastructureProvider", "optional": true}]'
    templateOverrideApplicationInput: '{"name": "{{name}}","description": "{{description}}","providerName": "{{providerName}}","statusCondition": "INITIAL","systemNumber": "{{systemNumber}}","labels": {"managed": "true","productId": "{{productId}}","ppmsProductVersionId": "{{ppmsProductVersionId}}"},"baseUrl": "{{baseUrl}}"}'
    http:
      client:
        skipSSLValidation: false
    oauth:
      client: "client_id"
      tokenEndpointProtocol: "https"
      tokenBaseHost: "compass-external-services-mock-sap-mtls"
      tokenPath: "/cert/token"
      scopesClaim: "scopes"
      tenantHeaderName: "x-zid"
      tokenRequestTimeout: 30s
      skipSSLValidation: true
    secret:
      name: "compass-system-fetcher-secret"
      clientIdKey: client-id
      oauthUrlKey: url
    paging:
      pageSize: 200
      sizeParam: "$top"
      skipParam: "$skip"
    containerName: "system-fetcher"
  tenantFetchers:
    job1:
      cron:
        enabled: false
      enabled: false
      job:
        interval: "5m"
      configMapNamespace: "compass-system"
      manageSecrets: true
      providerName: "compass"
      schedule: "*/5 * * * *"
      tenantInsertChunkSize: "500"
      kubernetes:
        configMapNamespace: "compass-system"
        pollInterval: 2s
        pollTimeout: 1m
        timeout: 2m
      oauth:
        client: ""
        secret: ""
        tokenURL: ""
        tokenPath: ""
      secret:
        name: "compass-tenant-fetcher-secret-job1"
        clientIdKey: client-id
        clientSecretKey: client-secret
        oauthUrlKey: url
        oauthMode: "oauth-mtls"
        clientCertKey: client-cert
        clientKeyKey: client-key
        skipSSLValidation: true
      endpoints:
        accountCreated: "127.0.0.1/events?type=account-created"
        accountDeleted: "127.0.0.1/events?type=account-deleted"
        accountUpdated: "127.0.0.1/events?type=account-updated"
        subaccountCreated: "127.0.0.1/events?type=subaccount-created"
        subaccountDeleted: "127.0.0.1/events?type=subaccount-deleted"
        subaccountUpdated: "127.0.0.1/events?type=subaccount-updated"
        subaccountMoved: "127.0.0.1/events?type=subaccount-moved"
      fieldMapping:
        totalPagesField: "totalPages"
        totalResultsField: "totalResults"
        tenantEventsField: "events"
        idField: "id"
        nameField: "name"
        customerIdField: "customerId"
        subdomainField: "subdomain"
        discriminatorField: ""
        discriminatorValue: ""
        detailsField: "details"
        entityTypeField: "entityType"
        globalAccountID: "gaID"
        regionField: "region"
        movedSubaccountTargetField: "targetGlobalAccountGUID"
        movedSubaccountSourceField: "sourceGlobalAccountGUID"
      queryMapping:
        pageNumField: "pageNum"
        pageSizeField: "pageSize"
        timestampField: "timestamp"
      query:
        startPage: "0"
        pageSize: "100"
      shouldSyncSubaccounts: "false"
      dbPool:
        maxOpenConnections: 1
        maxIdleConnections: 1
  metrics:
    enabled: true
    pushEndpoint: http://monitoring-prometheus-pushgateway.kyma-system.svc.cluster.local:9091
  externalServicesMock:
    enabled: false
    certSecuredPort: 8081
    ordCertSecuredPort: 8082
    unsecuredPort: 8083
    basicSecuredPort: 8084
    oauthSecuredPort: 8085
    ordGlobalRegistryCertPort: 8086
    ordGlobalRegistryUnsecuredPort: 8087
    certSecuredHost: compass-external-services-mock-sap-mtls
    ordCertSecuredHost: compass-external-services-mock-sap-mtls-ord
    ordGlobalCertSecuredHost: compass-external-services-mock-sap-mtls-global-ord-registry
    unSecuredHost: compass-external-services-mock
    host: compass-external-services-mock.compass-system.svc.cluster.local
    regionInstancesCredentials:
      manage: false
    oauthSecret:
      manage: false
      name: compass-external-services-mock-oauth-credentials
      clientIdKey: client-id
      clientSecretKey: client-secret
      oauthUrlKey: url
      oauthTokenPath: "/secured/oauth/token"
    auditlog:
      applyMockConfiguration: false
      managementApiPath: /audit-log/v2/configuration-changes/search
      mtlsTokenPath: "/cert/token"
      secret:
        name: "auditlog-instance-management"
        urlKey: url
        tokenUrlKey: token-url
        clientIdKey: client-id
        clientSecretKey: client-secret
        clientCertKey: client-cert
        clientKeyKey: client-key
  tests:
    http:
      client:
        skipSSLValidation: false
    director:
      skipPattern: ""
      externalClientCertTestSecretName: "external-client-certificate-integration-system-test-secret"
      externalClientCertTestSecretNamespace: "compass-system"
      externalCertIntSystemCN: "integration-system-test"
      externalCertTestJobName: "external-client-certificate-integration-system-test-job"
    tenantFetcher:
      tenantOnDemandID: "8d42d818-d4c4-4036-b82f-b199db7ffeb5"
    ordService:
      accountTenantID: "5577cf46-4f78-45fa-b55f-a42a3bdba868" # testDefaultTenant from our testing tenants
      skipPattern: ""
    externalServicesMock:
      skipPattern: ""
    selfRegistration:
      region: "eu-1"
    subscription:
      tenants:
        consumerAccountID: "5984a414-1eed-4972-af2c-b2b6a415c7d7" # ApplicationsForRuntimeTenantName from our testing tenants
        providerSubaccountID: "f8075207-1478-4a80-bd26-24a4785a2bfd" # TestProviderSubaccount from our testing tenants
        consumerSubaccountID: "1f538f34-30bf-4d3d-aeaa-02e69eef84ae" # randomly chosen
        consumerTenantID: "ba49f1aa-ddc1-43ff-943c-fe949857a34a" # randomly chosen
      oauthSecret:
        manage: false
        name: compass-subscription-secret
        clientIdKey: client-id
        clientSecretKey: client-secret
        oauthUrlKey: url
      propagatedProviderSubaccountHeader: "X-Provider-Subaccount"
      externalClientCertTestSecretName: "external-client-certificate-test-secret"
      externalClientCertTestSecretNamespace: "compass-system"
      externalCertTestJobName: "external-certificate-rotation-test-job"
      certSvcInstanceTestSecretName: "cert-svc-secret"
      consumerTokenURL: "http://compass-external-services-mock.compass-system.svc.cluster.local:8080"
      subscriptionURL: "http://compass-external-services-mock.compass-system.svc.cluster.local:8080"
      subscriptionProviderIdValue: "id-value!t12345"
      subscriptionProviderAppNameValue: "subscriptionProviderAppNameValue"
    namespace: kyma-system
    connectivityAdapterFQDN: http://compass-connectivity-adapter.compass-system.svc.cluster.local
    externalServicesMockFQDN: http://compass-external-services-mock.compass-system.svc.cluster.local
    ordServiceFQDN: http://compass-ord-service.compass-system.svc.cluster.local
    systemBrokerFQDN: http://compass-system-broker.compass-system.svc.cluster.local
    tenantFetcherFQDN: http://compass-tenant-fetcher.compass-system.svc.cluster.local
    hydratorFQDN: http://compass-hydrator.compass-system.svc.cluster.local
    basicCredentials:
      manage: false
      secretName: "test-basic-credentials-secret"
    db:
      maxOpenConnections: 3
      maxIdleConnections: 1
    securityContext: # Set on container level
      runAsUser: 2000
      allowPrivilegeEscalation: false
  expectedSchemaVersionUpdateJob:
    cm:
      name: "expected-schema-version"
  migratorJob:
    nodeSelectorEnabled: false
    pvc:
      name: "compass-director-migrations"
      namespace: "compass-system"
      migrationsPath: "/compass-migrations"
      isLocalEnv: true
  http:
    client:
      skipSSLValidation: false
  pairingAdapter:
    templateName: "pairing-adapter-app-template"
    watcherCorrelationID: "pairing-adapter-watcher-id"
    configMap:
      manage: false
      key: "config.json"
      name: "pairing-adapter-config-local"
      namespace: "compass-system"
      localAdapterFQDN: "http://compass-pairing-adapter.compass-system.svc.cluster.local/adapter-local-mtls"
      integrationSystemID: "d3e9b9f5-25dc-4adb-a0a0-ed69ef371fb6"
    e2e:
      appName: "test-app"
      appID: "123-test-456"
      clientUser: "test-user"
      tenant: "test-tenant"
  # Scopes assigned for every new Client Credentials by given object type (Runtime / Application / Integration System)
  # and scopes mapped to a consumer with the given type, then that consumer is using a client certificate
  scopes:
    scopesPerConsumerType:
      runtime:
        - "runtime:read"
        - "runtime:write"
        - "application:read"
        - "runtime.auths:read"
        - "bundle.instance_auths:read"
        - "runtime.webhooks:read"
        - "webhook:write"
      external_certificate:
        - "runtime:read"
        - "runtime:write"
        - "application:read"
        - "application:write"
        - "runtime.auths:read"
        - "bundle.instance_auths:read"
        - "runtime.webhooks:read"
        - "webhook:write"
        - "application_template:read"
        - "application_template:write"
      application:
        - "application:read"
        - "application:write"
        - "application.auths:read"
        - "application.webhooks:read"
        - "bundle.instance_auths:read"
        - "document.fetch_request:read"
        - "event_spec.fetch_request:read"
        - "api_spec.fetch_request:read"
        - "fetch-request.auth:read"
        - "webhook:write"
      integration_system:
        - "application:read"
        - "application:write"
        - "application.local_tenant_id:write"
        - "application_template:read"
        - "application_template:write"
        - "runtime:read"
        - "runtime:write"
        - "integration_system:read"
        - "label_definition:read"
        - "label_definition:write"
        - "automatic_scenario_assignment:read"
        - "automatic_scenario_assignment:write"
        - "integration_system.auths:read"
        - "application_template.webhooks:read"
        - "formation:write"
        - "formation:read"
        - "internal_visibility:read"
        - "application.auths:read"
        - "webhook:write"
        - "formation_template:read"
      super_admin:
        - "application:read"
        - "application:write"
        - "application_template:read"
        - "application_template:write"
        - "integration_system:read"
        - "integration_system:write"
        - "runtime:read"
        - "runtime:write"
        - "label_definition:read"
        - "label_definition:write"
        - "eventing:manage"
        - "tenant:read"
        - "automatic_scenario_assignment:read"
        - "automatic_scenario_assignment:write"
        - "application.auths:read"
        - "application.webhooks:read"
        - "application_template.webhooks:read"
        - "bundle.instance_auths:read"
        - "document.fetch_request:read"
        - "event_spec.fetch_request:read"
        - "api_spec.fetch_request:read"
        - "integration_system.auths:read"
        - "runtime.auths:read"
        - "fetch-request.auth:read"
        - "webhooks.auth:read"
        - "formation:write"
        - "formation:read"
        - "internal_visibility:read"
        - "runtime.webhooks:read"
        - "webhook:write"
        - "formation_template:read"
        - "formation_template:write"
      default:
        - "runtime:read"
        - "runtime:write"
        - "tenant:read"<|MERGE_RESOLUTION|>--- conflicted
+++ resolved
@@ -142,11 +142,7 @@
       version: "PR-68"
     e2e_tests:
       dir:
-<<<<<<< HEAD
       version: "PR-2470"
-=======
-      version: "PR-2465"
->>>>>>> 973582f5
   isLocalEnv: false
   isForTesting: false
   oauth2:
