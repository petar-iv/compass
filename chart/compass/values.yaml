global:
  disableLegacyConnectivity: true
  defaultTenant: 3e64ebae-38b5-46a0-b1ed-9ccee153a0ae
  tenants:
    - name: default
      id: 3e64ebae-38b5-46a0-b1ed-9ccee153a0ae
      type: account
    - name: foo
      id: 1eba80dd-8ff6-54ee-be4d-77944d17b10b
      type: account
    - name: bar
      id: af9f84a9-1d3a-4d9f-ae0c-94f883b33b6e
      type: account
    - name: TestTenantSeparation
      id: f1c4b5be-b0e1-41f9-b0bc-b378200dcca0
      type: account
    - name: TestDeleteLastScenarioForApplication
      id: 0403be1e-f854-475e-9074-922120277af5
      type: account
    - name: Test_DeleteAutomaticScenarioAssignmentForSelector
      id: d9553135-6115-4c67-b4d9-962c00f3725f
      type: account
    - name: Test_AutomaticScenarioAssigmentForRuntime
      id: 8c733a45-d988-4472-af10-1256b82c70c0
      type: account
    - name: TestAutomaticScenarioAssignmentsWholeScenario
      id: 65a63692-c00a-4a7d-8376-8615ee37f45c
      type: account
    - name: TestTenantsQueryTenantNotInitialized
      id: 72329135-27fd-4284-9bcb-37ea8d6307d0
      type: account
    - name: Test Default
      id: 5577cf46-4f78-45fa-b55f-a42a3bdba868
      type: account
      parent: 2c4f4a25-ba9a-4dbc-be68-e0beb77a7eb0
    - name: Test_DefaultCustomer
      id: 2c4f4a25-ba9a-4dbc-be68-e0beb77a7eb0
      type: customer
    - name: TestListLabelDefinitions
      id: 3f641cf5-2d14-4e0f-a122-16e7569926f1
      type: account
    - name: Test_AutomaticScenarioAssignmentQueries
      id: 8263cc13-5698-4a2d-9257-e8e76b543e88
      type: account
    - name: TestGetScenariosLabelDefinitionCreatesOneIfNotExists
      id: 2263cc13-5698-4a2d-9257-e8e76b543e33
      type: account
    - name: TestApplicationsForRuntime
      id: 5984a414-1eed-4972-af2c-b2b6a415c7d7
      type: account
    - name: Test_DeleteAutomaticScenarioAssignmentForScenario
      id: d08e4cb6-a77f-4a07-b021-e3317a373597
      type: account
    - name: TestApplicationsForRuntimeWithHiddenApps
      id: 7e1f2df8-36dc-4e40-8be3-d1555d50c91c
      type: account
    - name: TestTenantsQueryTenantInitialized
      id: 8cf0c909-f816-4fe3-a507-a7917ccd8380
      type: account
    - name: TestDeleteApplicationIfInScenario
      id: 0d597250-6b2d-4d89-9c54-e23cb497cd01
      type: account
    - name: TestProviderSubaccount
      id: f8075207-1478-4a80-bd26-24a4785a2bfd
      type: subaccount
      parent: 5577cf46-4f78-45fa-b55f-a42a3bdba868
    - name: TestCertificateSubaccount
      id: 123e4567-e89b-12d3-a456-426614174001
      type: subaccount
      parent: 5577cf46-4f78-45fa-b55f-a42a3bdba868
    - name: TestIntegrationSystemManagedSubaccount
      id: 3cfcdd62-320d-403b-b66a-4ee3cdd06947
      type: subaccount
      parent: 5577cf46-4f78-45fa-b55f-a42a3bdba868
    - name: TestIntegrationSystemManagedAccount
      id: 7e8ab2e3-3bb4-42e3-92b2-4e0bf48559d3
      type: account
      parent: 2c4f4a25-ba9a-4dbc-be68-e0beb77a7eb0

  images:
    containerRegistry:
      path: eu.gcr.io/kyma-project/incubator
    connector:
      dir:
      version: "PR-2163"
    connectivity_adapter:
      dir:
      version: "PR-2163"
    pairing_adapter:
      dir:
      version: "PR-2163"
    director:
      dir:
<<<<<<< HEAD
      version: "PR-2171"
=======
      version: "PR-2170"
>>>>>>> 575a3c53
    gateway:
      dir:
      version: "PR-2163"
    operations_controller:
      dir:
      version: "PR-2163"
    ord_service:
      dir:
      version: "PR-54"
    schema_migrator:
      dir:
      version: "PR-2157"
    system_broker:
      dir:
      version: "PR-2163"
    certs_setup_job:
      containerRegistry:
        path: eu.gcr.io/kyma-project
      dir:
      version: "0a651695"
    external_services_mock:
      dir:
      version: "PR-2156"
    console:
      dir:
      version: "PR-51"
    e2e_tests:
      dir:
      version: "PR-2170"
  isLocalEnv: false
  oauth2:
    host: oauth2
  livenessProbe:
    initialDelaySeconds: 30
    timeoutSeconds: 1
    periodSeconds: 10
  readinessProbe:
    initialDelaySeconds: 5
    timeoutSeconds: 1
    periodSeconds: 2

  agentPreconfiguration: false

  director:
    host: compass-director.compass-system.svc.cluster.local
    prefix: /director
    graphql:
      external:
        port: 3000
    validator:
      port: 8080
    metrics:
      port: 3003
      enableClientInstrumentation: true
      censoredFlows: "JWT"
    operations:
      port: 3002
      path: "/operation"
      lastOperationPath: "/last_operation"
    info:
      path: "/v1/info"
    selfRegister:
      secret:
        name: "compass-external-services-mock-oauth-credentials"
        clientIdKey: client-id
        clientSecretKey: client-secret
        urlKey: url
      oauthTokenPath: "/secured/oauth/token"
      distinguishLabel: "distinguishingLabel"
      label: "selfRegLabel"
      labelValuePrefix: "self-reg-prefix-"
      responseKey: "self-reg-key"
      path: "/external-api/self-reg"
      nameQueryParam: "name"
      tenantQueryParam: "tenant"
      requestBodyPattern: '{"key": "%s"}'

    clientIDHeaderKey: client_user
    suggestTokenHeaderKey: suggest_token

  auditlog:
    configMapName: "compass-gateway-auditlog-config"
    tokenPath: "/oauth/token"
    secret:
      name: "compass-gateway-auditlog-secret"
      urlKey: url
      clientIdKey: client-id
      clientSecretKey: client-secret

  log:
    format: "kibana"

  testCredentials:
    secretName: "test-credentials-secret"

  enableCompassDefaultScenarioAssignment: true

  tenantConfig:
    useDefaultTenants: true
    dbPool:
      maxOpenConnections: 1
      maxIdleConnections: 1

  connector:
    prefix: /connector
    graphql:
      external:
        port: 3000
    validator:
      port: 8080
    # If secrets do not exist they will be created
    secrets:
      ca:
        name: compass-connector-app-ca
        namespace: compass-system
        certificateKey: ca.crt
        keyKey: ca.key
      rootCA:
        namespace: istio-system # For Ingress Gateway to work properly the namespace needs to be istio-system
        # In order for istio mTLS to work we should have two different secrets one containing the server certificate (let’s say X) and one used for validation of the client’s certificates.
        # The second one should be our root certificate and istio wants it to be named X-cacert. (-cacert suffix).
        # This is the reason for the confusing name of our root certificate. https://preliminary.istio.io/v1.6/docs/tasks/traffic-management/ingress/secure-ingress/#configure-a-mutual-tls-ingress-gateway
        cacert: compass-gateway-mtls-certs-cacert # For cert-rotation the cacert should be in different secret
        certificateKey: cacert
    certificateDataHeader: "Certificate-Data"
    revocation:
      configmap:
        name: revocations-config
        namespace: "{{ .Release.Namespace }}"
    # If key and certificate are not provided they will be generated
    caKey: ""
    caCertificate: ""
    subjectConsumerMappingConfig: '[{"consumer_type": "Integration System", "tenant_access_levels": ["account","subaccount"], "subject": "C=DE, L=local, O=SAP SE, OU=Region, OU=SAP Cloud Platform Clients, OU=f8075207-1478-4a80-bd26-24a4785a2bfd, CN=compass"}]'

  system_broker:
    enabled: true
    port: 5001
    prefix: /broker
    tokenProviderFromHeader:
      forwardHeaders: Authorization
    tokenProviderFromSecret:
      enabled: false
      secrets:
        integrationSystemCredentials:
          name: compass-system-broker-credentials
          namespace: compass-system
    testNamespace: kyma-system

  gateway:
    port: 3000
    tls:
      host: compass-gateway
      secure:
        internal:
          host: compass-gateway-internal
        oauth:
          host: compass-gateway-auth-oauth
    mtls:
      manageCerts: true
      host: compass-gateway-mtls
      certSecret: compass-gateway-mtls-certs
      external:
        host: compass-gateway-sap-mtls
        certSecret: compass-gateway-mtls-certs # Use connector's root CA as root CA by default. This should be overridden for productive deployments.
    headers:
      request:
        remove:
          - "Client-Id-From-Token"
          - "Client-Id-From-Certificate"
          - "Client-Certificate-Hash"
          - "Certificate-Data"

  operations_controller:
    enabled: true

  connectivity_adapter:
    port: 8080
    tls:
      host: adapter-gateway
    mtls:
      host: adapter-gateway-mtls

  oathkeeperFilters:
    workloadLabel: oathkeeper
    namespace: kyma-system
    tokenDataHeader: "Connector-Token"
    certificateDataHeader: "Certificate-Data"

  istio:
    externalMtlsGateway:
      name: "compass-gateway-external-mtls"
      namespace: "compass-system"
    mtlsGateway:
      name: "compass-gateway-mtls"
      namespace: "compass-system"
    gateway:
      name: "kyma-gateway"
      namespace: "kyma-system"
    proxy:
      port: 15020
    namespace: istio-system
    ingressgateway:
      workloadLabel: istio-ingressgateway
      requestPayloadSizeLimit: 2097152 # 2 MB
      correlationHeaderRewriteFilter:
        expectedHeaders:
        - "x-request-id"
        - "x-correlation-id"
        - "x-correlationid"
        - "x-forrequest-id"
        - "x-vcap-request-id"
        - "x-broker-api-request-identity"

  kubernetes:
    serviceAccountTokenJWKS: https://kubernetes.default.svc.cluster.local/openid/v1/jwks

  ingress:
    domainName: "kyma.local"

  database:
    manageSecrets: true
    embedded:
      enabled: true
      director:
        name: "postgres"
      directorDBName: "postgres"
    managedGCP:
      serviceAccountKey: ""
      instanceConnectionName: ""
      director:
        name: ""
        user: ""
        password: ""
      host: "localhost"
      hostPort: "5432"
      sslMode: ""

      #TODO remove below after migration to separate user will be done
      dbUser: ""
      dbPassword: ""
      directorDBName: ""

  oathkeeper:
    host: ory-oathkeeper-proxy.kyma-system.svc.cluster.local
    port: 4455
    timeout_ms: 120000
    idTokenConfig:
      claims: '{"scopes": "{{ print .Extra.scope }}","tenant": "{{ .Extra.tenant }}", "consumerID": "{{ print .Extra.consumerID}}", "consumerType": "{{ print .Extra.consumerType }}", "flow": "{{ print .Extra.flow }}", "onBehalfOf": "{{ print .Extra.onBehalfOf }}", "region": "{{ print .Extra.region }}", "tokenClientID": "{{ print .Extra.tokenClientID }}"}'
      internalClaims: '{"scopes": "application:read application:write application.webhooks:read application_template.webhooks:read webhooks.auth:read runtime:write runtime:read tenant:write","tenant":"{ {{ if .Header.Tenant }} \"consumerTenant\":\"{{ print (index .Header.Tenant 0) }}\", {{ end }} \"externalTenant\":\"\"}", "consumerType": "Internal Component", "flow": "Internal"}'
    mutators:
      runtimeMappingService:
        config:
          api:
            url: http://compass-director.compass-system.svc.cluster.local:3000/runtime-mapping
            retry:
              give_up_after: 6s
              max_delay: 2000ms
      authenticationMappingServices:
        tenant-fetcher:
          cfg:
            config:
              api:
                url: http://compass-director.compass-system.svc.cluster.local:3000/authn-mapping/tenant-fetcher
                retry:
                  give_up_after: 6s
                  max_delay: 2000ms
          authenticator:
            enabled: false
            createRule: true
            gatewayHost: "compass-gateway"
            trusted_issuers: '[{"domain_url": "compass-system.svc.cluster.local:8080", "scope_prefix": "prefix.", "protocol": "http"}]'
            attributes: '{"uniqueAttribute": { "key": "test", "value": "tenant-fetcher" }, "tenant": { "key": "tenant" }, "identity": { "key": "identity" } }'
            path: /tenants/<.*>
            upstreamComponent: "compass-tenant-fetcher"
        subscriber:
          cfg:
            config:
              api:
                url: http://compass-director.compass-system.svc.cluster.local:3000/authn-mapping/subscriber
                retry:
                  give_up_after: 6s
                  max_delay: 2000ms
          authenticator:
            enabled: false
            createRule: false
            gatewayHost: "compass-gateway-sap-mtls"
            trusted_issuers: '[{"domain_url": "compass-system.svc.cluster.local:8080", "scope_prefix": "prefix.", "protocol": "http"}]'
            attributes: '{"uniqueAttribute": { "key": "subsc-key-test", "value": "subscription-flow" }, "tenant": { "key": "tenant" }, "identity": { "key": "identity" } }'
            path: /<.*>
      tenantMappingService:
        config:
          api:
            url: http://compass-director.compass-system.svc.cluster.local:3000/tenant-mapping
            retry:
              give_up_after: 6s
              max_delay: 2000ms
      certificateResolverService:
        config:
          api:
            url: http://compass-connector.compass-system.svc.cluster.local:8080/v1/certificate/data/resolve
            retry:
              give_up_after: 6s
              max_delay: 2000ms
      tokenResolverService:
        config:
          api:
            url: http://compass-director.compass-system.svc.cluster.local:8080/v1/tokens/resolve
            retry:
              give_up_after: 6s
              max_delay: 2000ms

  tenantFetcher:
    host: compass-tenant-fetcher.compass-system.svc.cluster.local
    prefix: /tenants
    port: 3000
    requiredAuthScope: Callback
    authentication:
      jwksEndpoint: "http://ory-oathkeeper-api.kyma-system.svc.cluster.local:4456/.well-known/jwks.json"
    tenantProvider:
      tenantIdProperty: "tenantId"
      customerIdProperty: "customerId"
      subaccountTenantIdProperty: "subaccountTenantId"
      subdomainProperty: "subdomain"
      name: "provider"
      subscriptionProviderIdProperty: "subscriptionProviderId"
    server:
      handlerEndpoint: "/v1/callback/{tenantId}"
      regionalHandlerEndpoint: "/v1/regional/{region}/callback/{tenantId}"
      dependenciesEndpoint: "/v1/dependencies"
      tenantPathParam: "tenantId"
      regionPathParam: "region"
      subscriptionProviderLabelKey: "subscriptionProviderId"
      consumerSubaccountIdsLabelKey: "consumer_subaccount_ids"

  externalCertConfiguration:
    issuer: "C=DE, L=local, O=SAP SE, OU=SAP Cloud Platform Clients, CN=compass-ca"
    issuerLocality: "" # It's empty because in local setup we use connector CA which didn't have Locality property
    subjectPattern: "/C=DE/O=SAP SE/OU=SAP Cloud Platform Clients/OU=Region/OU=f8075207-1478-4a80-bd26-24a4785a2bfd/L=%s/CN=%s"
    commonName: "compass"
    locality: "local"
    certSvcApiPath: "/cert"
    tokenPath: "/secured/oauth/token"
    secrets:
      externalCertSvcSecret:
        manage: true
        name: "cert-svc-secret"
        clientIdKey: client-id
        clientSecretKey: client-secret
        oauthUrlKey: url
        csrEndpointKey: csr-endpoint
      externalClientCertSecret:
        name: "external-client-certificate"
        namespace: compass-system
        certKey: tls.crt
        keyKey: tls.key
    rotationCronjob:
      name: "external-certificate-rotation"
      schedule: "*/1 * * * *" # Executes every minute
      certValidity: "7"
      clientCertRetryAttempts: "8"

  ordService:
    host: compass-ord-service.compass-system.svc.cluster.local
    prefix: /open-resource-discovery-service/v0
    docsPrefix: /open-resource-discovery-docs
    staticPrefix: /open-resource-discovery-static/v0
    port: 3000
    defaultResponseType: "xml"

  ordAggregator:
    name: ord-aggregator
    enabled: true
    schedule: "*/1 * * * *"
    http:
      client:
        skipSSLValidation: false
    dbPool:
      maxOpenConnections: 2
      maxIdleConnections: 2

  systemFetcher:
    enabled: false
    name: "system-fetcher"
    schedule: "0 0 * * *"
    manageSecrets: true
    # enableSystemDeletion - whether systems in deleted state should be deleted from director database
    enableSystemDeletion: true
    # fetchParallelism - shows how many http calls will be made in parallel to fetch systems
    fetchParallellism: 30
    # queueSize - shows how many system fetches (individual requests may fetch more than 1 system)
    # can be put in the queue for processing before blocking. It is best for the queue to be about 2 times bigger than the parallellism
    queueSize: 100
    # fetchRequestTimeout - shows the timeout to wait for oauth token and for fetching systems (in one request) separately
    fetchRequestTimeout: "5s"
    # directorRequestTimeout - graphql requests timeout to director
    directorRequestTimeout: "30s"
    dbPool:
      maxOpenConnections: 2
      maxIdleConnections: 2
    # systemsAPIEndpoint - endpoint of the service to fetch systems from
    systemsAPIEndpoint: ""
    # systemsAPIFilterCriteria - criteria for fetching systems
    systemsAPIFilterCriteria: ""
    # systemsAPIFilterTenantCriteriaPattern - criateria for fetching systems with tenant filter
    systemsAPIFilterTenantCriteriaPattern: ""
    # systemToTemplateMappings - how to map system properties to an existing application template
    systemToTemplateMappings: '{}'
    templatePlaceholderToSystemKeyMappings: '[{"placeholder_name": "name","system_key": "displayName"},{"placeholder_name": "display-name","system_key": "displayName"},{"placeholder_name": "systemNumber","system_key": "systemNumber"},{"placeholder_name": "description","system_key": "productDescription", "optional": true},{"placeholder_name": "baseUrl","system_key": "baseUrl", "optional":true},{"placeholder_name": "providerName","system_key": "infrastructureProvider", "optional": true}]'
    templateOverrideApplicationInput: '{"name": "{{name}}","description": "{{description}}","providerName": "{{providerName}}","statusCondition": "INITIAL","systemNumber": "{{systemNumber}}","labels": {"managed": "true"},"baseUrl": "{{baseUrl}}"}'
    http:
      client:
        skipSSLValidation: false
    oauth:
      client: "client_id"
      secret: ""
      tokenEndpointProtocol: "https"
      tokenBaseUrl: "compass-external-services-mock-sap-mtls"
      tokenPath: "/cert/token"
      scopesClaim: "scopes"
      tenantHeaderName: "x-zid"
      tokenRequestTimeout: 10s
      skipSSLValidation: true
    secret:
      name: "compass-system-fetcher-secret"
      clientIdKey: client-id
      clientSecretKey: client-secret
      oauthUrlKey: url
    paging:
      pageSize: 200
      sizeParam: "$top"
      skipParam: "$skip"

  tenantFetchers:
    job1:
      enabled: false
      configMapNamespace: "compass-system"
      manageSecrets: true
      providerName: "compass"
      schedule: "*/5 * * * *"
      tenantInsertChunkSize: "500"
      kubernetes:
        configMapNamespace: "compass-system"
        pollInterval: 2s
        pollTimeout: 1m
        timeout: 2m
      oauth:
        client: ""
        secret: ""
        tokenURL: ""
        tokenPath: ""
      secret:
        name: "compass-tenant-fetcher-secret-job1"
        clientIdKey: client-id
        clientSecretKey: client-secret
        oauthUrlKey: url
      endpoints:
        accountCreated: "127.0.0.1/events?type=account-created"
        accountDeleted: "127.0.0.1/events?type=account-deleted"
        accountUpdated: "127.0.0.1/events?type=account-updated"
        subaccountCreated: "127.0.0.1/events?type=subaccount-created"
        subaccountDeleted: "127.0.0.1/events?type=subaccount-deleted"
        subaccountUpdated: "127.0.0.1/events?type=subaccount-updated"
        subaccountMoved: "127.0.0.1/events?type=subaccount-moved"
      fieldMapping:
        totalPagesField: "totalPages"
        totalResultsField: "totalResults"
        tenantEventsField: "events"
        idField: "id"
        nameField: "name"
        customerIdField: "customerId"
        subdomainField: "subdomain"
        discriminatorField: ""
        discriminatorValue: ""
        detailsField: "details"
        entityTypeField: "entityType"
        globalAccountID: "gaID"
        regionField: "region"
        movedSubaccountTargetField: "targetGlobalAccountGUID"
        movedSubaccountSourceField: "sourceGlobalAccountGUID"
      queryMapping:
        pageNumField: "pageNum"
        pageSizeField: "pageSize"
        timestampField: "timestamp"
      query:
        startPage: "0"
        pageSize: "100"
      shouldSyncSubaccounts: "false"
      dbPool:
        maxOpenConnections: 1
        maxIdleConnections: 1

  metrics:
    enabled: true
    pushEndpoint: http://monitoring-prometheus-pushgateway.kyma-system.svc.cluster.local:9091

  externalServicesMock:
    enabled: false
    auditlog: false
    certSecuredPort: 8081
    unsecuredPort: 8082
    basicSecuredPort: 8083
    oauthSecuredPort: 8084
    certSecuredHost: compass-external-services-mock-sap-mtls
    unSecuredHost: compass-external-services-mock
    host: compass-external-services-mock.compass-system.svc.cluster.local
    oauthSecretName: compass-external-services-mock-oauth-credentials

  tests:
    http:
      client:
        skipSSLValidation:
          director: false
          ordService: false
          connectivityAdapter: true
    ordService:
      skipPattern: ""
    namespace: kyma-system
    connectivityAdapterFQDN: http://compass-connectivity-adapter.compass-system.svc.cluster.local
    directorFQDN: http://compass-director.compass-system.svc.cluster.local
    connectorFQDN: http://compass-connector.compass-system.svc.cluster.local
    externalServicesMockFQDN: http://compass-external-services-mock.compass-system.svc.cluster.local
    ordServiceFQDN: http://compass-ord-service.compass-system.svc.cluster.local
    systemBrokerFQDN: http://compass-system-broker.compass-system.svc.cluster.local
    tenantFetcherFQDN: http://compass-tenant-fetcher.compass-system.svc.cluster.local
    db:
      maxOpenConnections: 3
      maxIdleConnections: 1
    token:
      server:
        enabled: false
        port: 5000
    securityContext: # Set on container level
      runAsUser: 2000
      allowPrivilegeEscalation: false

  expectedSchemaVersionUpdateJob:
    cm:
      name: "expected-schema-version"

  migratorJob:
    nodeSelectorEnabled: false
    pvc:
      name: "compass-director-migrations"
      namespace: "compass-system"
      migrationsPath: "/compass-migrations"

  http:
    client:
      skipSSLValidation: false

  pairingAdapter:
    e2e:
      appName: "test-app"
      appID: "123-test-456"
      clientUser: "test-user"
      tenant: "test-tenant"<|MERGE_RESOLUTION|>--- conflicted
+++ resolved
@@ -91,11 +91,7 @@
       version: "PR-2163"
     director:
       dir:
-<<<<<<< HEAD
       version: "PR-2171"
-=======
-      version: "PR-2170"
->>>>>>> 575a3c53
     gateway:
       dir:
       version: "PR-2163"
