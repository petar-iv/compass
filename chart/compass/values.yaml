--- conflicted
+++ resolved
@@ -110,17 +110,10 @@
       version: "PR-2383"
     director:
       dir:
-<<<<<<< HEAD
       version: "PR-2385"
     hydrator:
       dir:
       version: "PR-2385"
-=======
-      version: "PR-2383"
-    hydrator:
-      dir:
-      version: "PR-2383"
->>>>>>> 7b4f9853
     gateway:
       dir:
       version: "PR-2383"
@@ -149,11 +142,7 @@
       version: "PR-68"
     e2e_tests:
       dir:
-<<<<<<< HEAD
       version: "PR-2385"
-=======
-      version: "PR-2383"
->>>>>>> 7b4f9853
   isLocalEnv: false
   isForTesting: false
   oauth2:
