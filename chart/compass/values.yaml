global:
  disableLegacyConnectivity: true
  defaultTenant: 3e64ebae-38b5-46a0-b1ed-9ccee153a0ae
  tenants: # tenant order matters, so new tenants should be added to the end of the list
    - name: default
      id: 3e64ebae-38b5-46a0-b1ed-9ccee153a0ae
      type: account
    - name: foo
      id: 1eba80dd-8ff6-54ee-be4d-77944d17b10b
      type: account
    - name: bar
      id: af9f84a9-1d3a-4d9f-ae0c-94f883b33b6e
      type: account
    - name: TestTenantSeparation
      id: f1c4b5be-b0e1-41f9-b0bc-b378200dcca0
      type: account
    - name: TestDeleteLastScenarioForApplication
      id: 0403be1e-f854-475e-9074-922120277af5
      type: account
    - name: Test_DeleteAutomaticScenarioAssignmentForSelector
      id: d9553135-6115-4c67-b4d9-962c00f3725f
      type: account
    - name: Test_AutomaticScenarioAssigmentForRuntime
      id: 8c733a45-d988-4472-af10-1256b82c70c0
      type: account
    - name: TestAutomaticScenarioAssignmentsWholeScenario
      id: 65a63692-c00a-4a7d-8376-8615ee37f45c
      type: account
    - name: TestTenantsQueryTenantNotInitialized
      id: 72329135-27fd-4284-9bcb-37ea8d6307d0
      type: account
    - name: Test Default
      id: 5577cf46-4f78-45fa-b55f-a42a3bdba868
      type: account
      parent: 2c4f4a25-ba9a-4dbc-be68-e0beb77a7eb0
    - name: Test_DefaultCustomer
      id: 2c4f4a25-ba9a-4dbc-be68-e0beb77a7eb0
      type: customer
    - name: TestListLabelDefinitions
      id: 3f641cf5-2d14-4e0f-a122-16e7569926f1
      type: account
    - name: Test_AutomaticScenarioAssignmentQueries
      id: 8263cc13-5698-4a2d-9257-e8e76b543e88
      type: account
    - name: TestGetScenariosLabelDefinitionCreatesOneIfNotExists
      id: 2263cc13-5698-4a2d-9257-e8e76b543e33
      type: account
    - name: TestApplicationsForRuntime
      id: 5984a414-1eed-4972-af2c-b2b6a415c7d7
      type: account
    - name: Test_DeleteAutomaticScenarioAssignmentForScenario
      id: d08e4cb6-a77f-4a07-b021-e3317a373597
      type: account
    - name: TestApplicationsForRuntimeWithHiddenApps
      id: 7e1f2df8-36dc-4e40-8be3-d1555d50c91c
      type: account
    - name: TestTenantsQueryTenantInitialized
      id: 8cf0c909-f816-4fe3-a507-a7917ccd8380
      type: account
    - name: TestDeleteApplicationIfInScenario
      id: 0d597250-6b2d-4d89-9c54-e23cb497cd01
      type: account
    - name: TestProviderSubaccount
      id: f8075207-1478-4a80-bd26-24a4785a2bfd
      type: subaccount
      parent: 5577cf46-4f78-45fa-b55f-a42a3bdba868
    - name: TestCertificateSubaccount
      id: 123e4567-e89b-12d3-a456-426614174001
      type: subaccount
      parent: 5577cf46-4f78-45fa-b55f-a42a3bdba868
    - name: TestNsAdapter
      id: 08b6da37-e911-48fb-a0cb-fa635a6c5678
      type: subaccount
      parent: 5577cf46-4f78-45fa-b55f-a42a3bdba868
    - name: TestNsAdapterSubaccountWithApplications
      id: 08b6da37-e911-48fb-a0cb-fa635a6c4321
      type: subaccount
      parent: 5577cf46-4f78-45fa-b55f-a42a3bdba868
    - name: TestIntegrationSystemManagedSubaccount
      id: 3cfcdd62-320d-403b-b66a-4ee3cdd06947
      type: subaccount
      parent: 5577cf46-4f78-45fa-b55f-a42a3bdba868
    - name: TestIntegrationSystemManagedAccount
      id: 7e8ab2e3-3bb4-42e3-92b2-4e0bf48559d3
      type: account
      parent: 2c4f4a25-ba9a-4dbc-be68-e0beb77a7eb0
    - name: TestSystemFetcherAccount
      id: c395681d-11dd-4cde-bbcf-570b4a153e79
      type: account
      parent: 2c4f4a25-ba9a-4dbc-be68-e0beb77a7eb0
    - name: TestConsumerSubaccount
      id: 1f538f34-30bf-4d3d-aeaa-02e69eef84ae
      type: subaccount
      parent: 5984a414-1eed-4972-af2c-b2b6a415c7d7
    - name: TestTenantsOnDemandAPI
      id: 8d42d818-d4c4-4036-b82f-b199db7ffeb5
      type: subaccount
      parent: 5984a414-1eed-4972-af2c-b2b6a415c7d7
    - name: TestExternalCertificateSubaccount
      id: bad76f69-e5c2-4d55-bca5-240944824b83
      type: subaccount
      parent: 5577cf46-4f78-45fa-b55f-a42a3bdba868
  images:
    containerRegistry:
      path: eu.gcr.io/kyma-project/incubator
    connector:
      dir:
      version: "PR-2383"
    connectivity_adapter:
      dir:
      version: "PR-2383"
    pairing_adapter:
      dir:
      version: "PR-2383"
    director:
      dir:
      version: "PR-2425"
    hydrator:
      dir:
      version: "PR-2458"
    gateway:
      dir:
      version: "PR-2383"
    operations_controller:
      dir:
      version: "PR-2383"
    ord_service:
      dir:
      version: "PR-71"
    schema_migrator:
      dir:
      version: "PR-2425"
    system_broker:
      dir:
      version: "PR-2383"
    certs_setup_job:
      containerRegistry:
        path: eu.gcr.io/kyma-project
      dir:
      version: "0a651695"
    external_services_mock:
      dir:
      version: "PR-2479"
    console:
      dir:
      version: "PR-68"
    e2e_tests:
      dir:
<<<<<<< HEAD
      version: "PR-2479"
=======
      version: "PR-2425"
>>>>>>> 9b85d5a2
  isLocalEnv: false
  isForTesting: false
  oauth2:
    host: oauth2
  livenessProbe:
    initialDelaySeconds: 30
    timeoutSeconds: 1
    periodSeconds: 10
  readinessProbe:
    initialDelaySeconds: 5
    timeoutSeconds: 1
    periodSeconds: 2
  agentPreconfiguration: false
  nsAdapter:
    external:
      port: 3005
    e2eTests:
      gatewayHost: "compass-gateway-xsuaa"
    prefix: /nsadapter
    path: /nsadapter/api/v1/notifications
    systemToTemplateMappings: '[{  "Name": "SAP S/4HANA On-Premise",  "SourceKey": ["type"],  "SourceValue": ["abapSys"]},{  "Name": "SAP S/4HANA On-Premise",  "SourceKey": ["type"],  "SourceValue": ["nonSAPsys"]},{  "Name": "SAP S/4HANA On-Premise",  "SourceKey": ["type"],  "SourceValue": ["hana"]}]'
    secret:
      name: nsadapter-secret
      subaccountKey: subaccount
      local:
        subaccountValue: subaccount
    authSecret:
      name: "compass-external-services-mock-oauth-credentials"
      clientIdKey: client-id
      clientSecretKey: client-secret
      tokenUrlKey: url
      instanceUrlKey: url
      certKey: cert
      keyKey: key
    registerPath: "/register"
    tokenPath: "/secured/oauth/token"
    createClonePattern: '{"key": "%s"}'
    createBindingPattern: '{}'
    useClone: "false"
  director:
    host: compass-director.compass-system.svc.cluster.local
    prefix: /director
    graphql:
      external:
        port: 3000
    tls:
      secure:
        internal:
          host: compass-director-internal
    validator:
      port: 8080
    metrics:
      port: 3003
      enableGraphqlOperationInstrumentation: true
    operations:
      port: 3002
      path: "/operation"
      lastOperationPath: "/last_operation"
    info:
      path: "/v1/info"
    subscription:
      subscriptionProviderLabelKey: "subscriptionProviderId"
      consumerSubaccountLabelKey: "consumer_subaccount_id"
      subscriptionLabelKey: "subscription"
      tokenPrefix: "sb-"
    selfRegister:
      secret:
        name: "region-instances-credentials"
        key: "keyConfig"
        path: "/tmp"
      clientIdPath: "clientId"
      clientSecretPath: "clientSecret"
      urlPath: "url"
      tokenUrlPath: "tokenUrl"
      clientCertPath: "clientCert"
      clientKeyPath: "clientKey"
      local:
        templateMappings:
          clientIDMapping: '{{ printf "\"%s\":\"client_id\"" .Values.global.director.selfRegister.clientIdPath }}'
          clientSecretMapping: '{{ printf "\"%s\":\"client_secret\"" .Values.global.director.selfRegister.clientSecretPath }}'
          urlMapping: '{{ printf "\"%s\":\"http://compass-external-services-mock.%s.svc.cluster.local:%s\"" .Values.global.director.selfRegister.urlPath .Release.Namespace (.Values.service.port | toString) }}'
          tokenURLMapping: '{{ printf "\"%s\":\"https://%s.%s:%s\"" .Values.global.director.selfRegister.tokenUrlPath .Values.global.externalServicesMock.certSecuredHost .Values.global.ingress.domainName (.Values.service.certPort | toString) }}'
          x509CertificateMapping: '{{ printf "\"%s\":\"%s\"" .Values.global.director.selfRegister.clientCertPath .Values.global.connector.caCertificate }}'
          x509KeyMapping: '{{ printf "\"%s\":\"%s\"" .Values.global.director.selfRegister.clientKeyPath .Values.global.connector.caKey }}'
      oauthTokenPath: "/cert/token"
      oauthMode: "oauth-mtls"
      label: "selfRegLabel"
      labelValuePrefix: "self-reg-prefix-"
      responseKey: "self-reg-key"
      path: "/external-api/self-reg"
      nameQueryParam: "name"
      tenantQueryParam: "tenant"
      requestBodyPattern: '{"key": "%s"}'
    clientIDHeaderKey: client_user
    suggestTokenHeaderKey: suggest_token
    runtimeTypeLabelKey: "runtimeType"
    kymaRuntimeTypeLabelValue: "kyma"
    fetchTenantEndpoint: '{{ printf "https://%s.%s%s/v1/fetch" .Values.global.gateway.tls.secure.internal.host .Values.global.ingress.domainName .Values.global.tenantFetcher.prefix }}'
  auditlog:
    configMapName: "compass-gateway-auditlog-config"
    mtlsTokenPath: "/cert/token"
    standardTokenPath: "/secured/oauth/token"
    skipSSLValidation: false
    secret:
      name: "compass-gateway-auditlog-secret"
      urlKey: url
      clientIdKey: client-id
      clientSecretKey: client-secret
      clientCertKey: client-cert
      clientKeyKey: client-key
  log:
    format: "kibana"
  enableCompassDefaultScenarioAssignment: true
  tenantConfig:
    useDefaultTenants: true
    dbPool:
      maxOpenConnections: 1
      maxIdleConnections: 1
  connector:
    prefix: /connector
    graphql:
      external:
        port: 3000
    validator:
      port: 8080
    # If secrets do not exist they will be created
    secrets:
      ca:
        name: compass-connector-app-ca
        namespace: compass-system
        certificateKey: ca.crt
        keyKey: ca.key
      rootCA:
        namespace: istio-system # For Ingress Gateway to work properly the namespace needs to be istio-system
        # In order for istio mTLS to work we should have two different secrets one containing the server certificate (let’s say X) and one used for validation of the client’s certificates.
        # The second one should be our root certificate and istio wants it to be named X-cacert. (-cacert suffix).
        # This is the reason for the confusing name of our root certificate. https://preliminary.istio.io/v1.6/docs/tasks/traffic-management/ingress/secure-ingress/#configure-a-mutual-tls-ingress-gateway
        cacert: compass-gateway-mtls-certs-cacert # For cert-rotation the cacert should be in different secret
        certificateKey: cacert
    revocation:
      configmap:
        name: revocations-config
        namespace: "{{ .Release.Namespace }}"
    # If key and certificate are not provided they will be generated
    caKey: ""
    caCertificate: ""
  system_broker:
    enabled: true
    port: 5001
    prefix: /broker
    tokenProviderFromHeader:
      forwardHeaders: Authorization
    tokenProviderFromSecret:
      enabled: false
      secrets:
        integrationSystemCredentials:
          name: compass-system-broker-credentials
          namespace: compass-system
    testNamespace: kyma-system
  gateway:
    port: 3000
    tls:
      host: compass-gateway
      adapterHost: compass-ns-adapter
      secure:
        internal:
          host: compass-gateway-internal
        oauth:
          host: compass-gateway-auth-oauth
    mtls:
      manageCerts: true
      host: compass-gateway-mtls
      certSecret: compass-gateway-mtls-certs
      external:
        host: compass-gateway-sap-mtls
        certSecret: compass-gateway-mtls-certs # Use connector's root CA as root CA by default. This should be overridden for productive deployments.
    headers:
      rateLimit: X-Flow-Identity
      request:
        remove:
          - "Client-Id-From-Token"
          - "Client-Id-From-Certificate"
          - "Client-Certificate-Hash"
          - "Certificate-Data"
  hydrator:
    host: compass-hydrator.compass-system.svc.cluster.local
    port: 3000
    prefix: /hydrators
    subjectConsumerMappingConfig: '[{"consumer_type": "Super Admin", "tenant_access_levels": ["customer", "account","subaccount"], "subject": "C=DE, L=local, O=SAP SE, OU=Region, OU=SAP Cloud Platform Clients, OU=f8075207-1478-4a80-bd26-24a4785a2bfd, CN=compass"},{"consumer_type": "Integration System", "tenant_access_levels": ["account","subaccount"], "subject": "C=DE, L=local, O=SAP SE, OU=Region, OU=SAP Cloud Platform Clients, OU=f8075207-1478-4a80-bd26-24a4785a2bfd, CN=integration-system-test"}]'
    certificateDataHeader: "Certificate-Data"
    http:
      client:
        skipSSLValidation: false
    metrics:
      port: 3003
      enableClientInstrumentation: true
      censoredFlows: "JWT"
  operations_controller:
    enabled: true
  connectivity_adapter:
    port: 8080
    tls:
      host: adapter-gateway
    mtls:
      host: adapter-gateway-mtls
  oathkeeperFilters:
    workloadLabel: oathkeeper
    namespace: kyma-system
    tokenDataHeader: "Connector-Token"
    certificateDataHeader: "Certificate-Data"
  istio:
    externalMtlsGateway:
      name: "compass-gateway-external-mtls"
      namespace: "compass-system"
    mtlsGateway:
      name: "compass-gateway-mtls"
      namespace: "compass-system"
    gateway:
      name: "kyma-gateway"
      namespace: "kyma-system"
    proxy:
      port: 15020
    namespace: istio-system
    ingressgateway:
      workloadLabel: istio-ingressgateway
      requestPayloadSizeLimit2MB: 2097152
      requestPayloadSizeLimit2MBLabel: "2MB"
      requestPayloadSizeLimit5MB: 5097152
      requestPayloadSizeLimit5MBLabel: "5MB"
      correlationHeaderRewriteFilter:
        expectedHeaders:
          - "x-request-id"
          - "x-correlation-id"
          - "x-correlationid"
          - "x-forrequest-id"
          - "x-vcap-request-id"
          - "x-broker-api-request-identity"
  kubernetes:
    serviceAccountTokenIssuer: kubernetes/serviceaccount
    serviceAccountTokenJWKS: https://kubernetes.default.svc.cluster.local/openid/v1/jwks
  ingress:
    domainName: "local.kyma.dev"
  database:
    sqlProxyServiceAccount: "proxy-user@gcp-cmp.iam.gserviceaccount.com"
    manageSecrets: true
    embedded:
      enabled: true
      director:
        name: "postgres"
      directorDBName: "postgres"
    managedGCP:
      serviceAccountKey: ""
      instanceConnectionName: ""
      director:
        name: ""
        user: ""
        password: ""
      host: "localhost"
      hostPort: "5432"
      sslMode: ""
      #TODO remove below after migration to separate user will be done
      dbUser: ""
      dbPassword: ""
      directorDBName: ""
  oathkeeper:
    host: ory-oathkeeper-proxy.kyma-system.svc.cluster.local
    port: 4455
    timeout_ms: 120000
    ns_adapter_timeout_ms: 3600000
    idTokenConfig:
      claims: '{"scopes": "{{ print .Extra.scope }}","tenant": "{{ .Extra.tenant }}", "consumerID": "{{ print .Extra.consumerID}}", "consumerType": "{{ print .Extra.consumerType }}", "flow": "{{ print .Extra.flow }}", "onBehalfOf": "{{ print .Extra.onBehalfOf }}", "region": "{{ print .Extra.region }}", "tokenClientID": "{{ print .Extra.tokenClientID }}"}'
      internalClaims: '{"scopes": "application:read application:write application.webhooks:read application_template.webhooks:read webhooks.auth:read runtime:write runtime:read tenant:read tenant:write tenant_subscription:write ory_internal fetch_tenant application_template:read","tenant":"{ {{ if .Header.Tenant }} \"consumerTenant\":\"{{ print (index .Header.Tenant 0) }}\", {{ end }} \"externalTenant\":\"\"}", "consumerType": "Internal Component", "flow": "Internal"}'
    mutators:
      runtimeMappingService:
        config:
          api:
            url: http://compass-hydrator.compass-system.svc.cluster.local:3000/hydrators/runtime-mapping
            retry:
              give_up_after: 6s
              max_delay: 2000ms
      authenticationMappingServices:
        nsadapter:
          cfg:
            config:
              api:
                url: http://compass-hydrator.compass-system.svc.cluster.local:3000/hydrators/authn-mapping/nsadapter
                retry:
                  give_up_after: 6s
                  max_delay: 2000ms
          authenticator:
            enabled: false
            createRule: true
            gatewayHost: "compass-gateway-xsuaa"
            trusted_issuers: '[{"domain_url": "compass-system.svc.cluster.local:8080", "scope_prefix": "prefix.", "protocol": "http"}]'
            attributes: '{"uniqueAttribute": { "key": "ns-adapter-test", "value": "ns-adapter-flow" }, "tenant": { "key": "tenant" }, "identity": { "key": "identity" }, "clientid": { "key": "client_id" } }'
            path: /nsadapter/api/v1/notifications
            upstreamComponent: "compass-gateway"
            checkSuffix: true
        tenant-fetcher:
          cfg:
            config:
              api:
                url: http://compass-hydrator.compass-system.svc.cluster.local:3000/hydrators/authn-mapping/tenant-fetcher
                retry:
                  give_up_after: 6s
                  max_delay: 2000ms
          authenticator:
            enabled: false
            createRule: true
            gatewayHost: "compass-gateway"
            trusted_issuers: '[{"domain_url": "compass-system.svc.cluster.local:8080", "scope_prefix": "prefix.", "protocol": "http"}]'
            attributes: '{"uniqueAttribute": { "key": "test", "value": "tenant-fetcher" }, "tenant": { "key": "tenant" }, "identity": { "key": "identity" } }'
            path: /tenants/<.*>
            upstreamComponent: "compass-tenant-fetcher"
            checkSuffix: false
        subscriber:
          cfg:
            config:
              api:
                url: http://compass-hydrator.compass-system.svc.cluster.local:3000/hydrators/authn-mapping/subscriber
                retry:
                  give_up_after: 6s
                  max_delay: 2000ms
          authenticator:
            enabled: false
            createRule: false
            gatewayHost: "compass-gateway-sap-mtls"
            trusted_issuers: '[{"domain_url": "compass-system.svc.cluster.local:8080", "scope_prefix": "prefix.", "protocol": "http", "region": "eu-1"}]'
            attributes: '{"uniqueAttribute": { "key": "subsc-key-test", "value": "subscription-flow" }, "tenant": { "key": "tenant" }, "identity": { "key": "identity" }, "clientid": { "key": "client_id" } }'
            path: /<.*>
            checkSuffix: false
      tenantMappingService:
        config:
          api:
            url: http://compass-hydrator.compass-system.svc.cluster.local:3000/hydrators/tenant-mapping
            retry:
              give_up_after: 6s
              max_delay: 2000ms
      certificateResolverService:
        config:
          api:
            url: http://compass-hydrator.compass-system.svc.cluster.local:3000/hydrators/v1/certificate/data/resolve
            retry:
              give_up_after: 6s
              max_delay: 2000ms
      tokenResolverService:
        config:
          api:
            url: http://compass-hydrator.compass-system.svc.cluster.local:3000/hydrators/v1/tokens/resolve
            retry:
              give_up_after: 6s
              max_delay: 2000ms
  cockpit:
    auth:
      allowedConnectSrc: "https://*.ondemand.com"
      secretName: "cockpit-auth-secret"
      idpHost: ""
      clientID: ""
      scopes: "openid profile email"
      path: "/oauth2/certs"
  tenantFetcher:
    manageSecrets: true
    host: compass-tenant-fetcher.compass-system.svc.cluster.local
    prefix: /tenants
    port: 3000
    requiredAuthScope: Callback
    fetchTenantAuthScope: fetch_tenant
    authentication:
      jwksEndpoint: "http://ory-oathkeeper-api.kyma-system.svc.cluster.local:4456/.well-known/jwks.json"
    tenantProvider:
      tenantIdProperty: "tenantId"
      customerIdProperty: "customerId"
      subaccountTenantIdProperty: "subaccountTenantId"
      subdomainProperty: "subdomain"
      name: "provider"
      subscriptionProviderIdProperty: "subscriptionProviderIdProperty"
      providerSubaccountIdProperty: "providerSubaccountIdProperty"
      consumerTenantIdProperty: "consumerTenantIdProperty"
      subscriptionProviderAppNameProperty: "subscriptionProviderAppNameProperty"
    server:
      fetchTenantEndpoint: "/v1/fetch/{parentTenantId}/{tenantId}"
      regionalHandlerEndpoint: "/v1/regional/{region}/callback/{tenantId}"
      dependenciesEndpoint: "/v1/dependencies"
      tenantPathParam: "tenantId"
      regionPathParam: "region"
    containerName: "tenant-fetcher"
    oauth:
      client: "client_id"
      secret: ""
      tokenURL: '{{ printf "https://%s.%s" .Values.global.externalServicesMock.certSecuredHost .Values.global.ingress.domainName }}'
      tokenPath: "/cert/token"
    secret:
      name: "compass-tenant-fetcher-secret"
      clientIdKey: "client-id"
      oauthMode: "oauth-mtls"
      clientCertKey: "client-cert"
      clientKeyKey: "client-key"
      oauthUrlKey: "url"
      skipSSLValidation: true
    endpoints:
      subaccountCreated: "127.0.0.1/events?type=subaccount-created"
    fieldMapping:
      totalPagesField: "totalPages"
      totalResultsField: "totalResults"
      tenantEventsField: "events"
      idField: "id"
      nameField: "name"
      customerIdField: "customerId"
      subdomainField: "subdomain"
      discriminatorField: ""
      discriminatorValue: ""
      detailsField: "details"
      entityTypeField: "entityType"
      globalAccountID: "gaID"
      regionField: "region"
    regionDetails: '[{"central", ""}]'
  externalCertConfiguration:
    issuer: "C=DE, L=local, O=SAP SE, OU=SAP Cloud Platform Clients, CN=compass-ca"
    issuerLocality: "local" # In local setup we have manually created connector CA certificate with 'local' Locality property
    subjectPattern: "/C=DE/O=SAP SE/OU=SAP Cloud Platform Clients/OU=Region/OU=%s/L=%s/CN=%s"
    ouCertSubaccountID: "f8075207-1478-4a80-bd26-24a4785a2bfd"
    commonName: "compass"
    locality: "local"
    certSvcApiPath: "/cert"
    tokenPath: "/cert/token"
    secrets:
      externalCertSvcSecret:
        manage: false
        name: "cert-svc-secret"
        clientIdKey: client-id
        clientSecretKey: client-secret
        oauthUrlKey: url
        csrEndpointKey: csr-endpoint
        clientCert: client-cert
        clientKey: client-key
        skipSSLValidationFlag: "-k"
      externalClientCertSecret:
        name: "external-client-certificate"
        namespace: compass-system
        certKey: tls.crt
        keyKey: tls.key
    rotationCronjob:
      name: "external-certificate-rotation"
      schedule: "*/1 * * * *" # Executes every minute
      certValidity: "7"
      clientCertRetryAttempts: "8"
      containerName: "certificate-rotation"
  ordService:
    host: compass-ord-service.compass-system.svc.cluster.local
    prefix: /open-resource-discovery-service/v0
    docsPrefix: /open-resource-discovery-docs
    staticPrefix: /open-resource-discovery-static/v0
    port: 3000
    defaultResponseType: "xml"
  ordAggregator:
    name: ord-aggregator
    enabled: true
    schedule: "*/1 * * * *"
    http:
      client:
        skipSSLValidation: false
      retry:
        attempts: 3
        delay: 100ms
    dbPool:
      maxOpenConnections: 2
      maxIdleConnections: 2
    globalRegistryUrl: http://compass-external-services-mock.compass-system.svc.cluster.local:8087/.well-known/open-resource-discovery
    maxParallelApplicationProcessors: 4
  systemFetcher:
    enabled: false
    name: "system-fetcher"
    schedule: "0 0 * * *"
    manageSecrets: true
    # enableSystemDeletion - whether systems in deleted state should be deleted from director database
    enableSystemDeletion: true
    # fetchParallelism - shows how many http calls will be made in parallel to fetch systems
    fetchParallellism: 30
    # queueSize - shows how many system fetches (individual requests may fetch more than 1 system)
    # can be put in the queue for processing before blocking. It is best for the queue to be about 2 times bigger than the parallellism
    queueSize: 100
    # fetchRequestTimeout - shows the timeout to wait for oauth token and for fetching systems (in one request) separately
    fetchRequestTimeout: "30s"
    # directorRequestTimeout - graphql requests timeout to director
    directorRequestTimeout: "30s"
    dbPool:
      maxOpenConnections: 20
      maxIdleConnections: 2
    # systemsAPIEndpoint - endpoint of the service to fetch systems from
    systemsAPIEndpoint: ""
    # systemsAPIFilterCriteria - criteria for fetching systems
    systemsAPIFilterCriteria: ""
    # systemToTemplateMappings - how to map system properties to an existing application template
    systemToTemplateMappings: '{}'
    templateRegion: "eu-1"
    templatePlaceholderToSystemKeyMappings: '[{"placeholder_name": "name","system_key": "displayName"},{"placeholder_name": "display-name","system_key": "displayName"},{"placeholder_name": "systemNumber","system_key": "systemNumber"},{"placeholder_name": "productId","system_key": "productId"},{"placeholder_name": "ppmsProductVersionId","system_key": "ppmsProductVersionId"},{"placeholder_name": "description","system_key": "productDescription", "optional": true},{"placeholder_name": "baseUrl","system_key": "additionalUrls.mainUrl", "optional":true},{"placeholder_name": "providerName","system_key": "infrastructureProvider", "optional": true}]'
    templateOverrideApplicationInput: '{"name": "{{name}}","description": "{{description}}","providerName": "{{providerName}}","statusCondition": "INITIAL","systemNumber": "{{systemNumber}}","labels": {"managed": "true","productId": "{{productId}}","ppmsProductVersionId": "{{ppmsProductVersionId}}"},"baseUrl": "{{baseUrl}}"}'
    http:
      client:
        skipSSLValidation: false
    oauth:
      client: "client_id"
      tokenEndpointProtocol: "https"
      tokenBaseHost: "compass-external-services-mock-sap-mtls"
      tokenPath: "/cert/token"
      scopesClaim: "scopes"
      tenantHeaderName: "x-zid"
      tokenRequestTimeout: 30s
      skipSSLValidation: true
    secret:
      name: "compass-system-fetcher-secret"
      clientIdKey: client-id
      oauthUrlKey: url
    paging:
      pageSize: 200
      sizeParam: "$top"
      skipParam: "$skip"
    containerName: "system-fetcher"
  tenantFetchers:
    job1:
      cron:
        enabled: false
      enabled: false
      job:
        interval: "5m"
      configMapNamespace: "compass-system"
      manageSecrets: true
      providerName: "compass"
      schedule: "*/5 * * * *"
      tenantInsertChunkSize: "500"
      kubernetes:
        configMapNamespace: "compass-system"
        pollInterval: 2s
        pollTimeout: 1m
        timeout: 2m
      oauth:
        client: ""
        secret: ""
        tokenURL: ""
        tokenPath: ""
      secret:
        name: "compass-tenant-fetcher-secret-job1"
        clientIdKey: client-id
        clientSecretKey: client-secret
        oauthUrlKey: url
        oauthMode: "oauth-mtls"
        clientCertKey: client-cert
        clientKeyKey: client-key
        skipSSLValidation: true
      endpoints:
        accountCreated: "127.0.0.1/events?type=account-created"
        accountDeleted: "127.0.0.1/events?type=account-deleted"
        accountUpdated: "127.0.0.1/events?type=account-updated"
        subaccountCreated: "127.0.0.1/events?type=subaccount-created"
        subaccountDeleted: "127.0.0.1/events?type=subaccount-deleted"
        subaccountUpdated: "127.0.0.1/events?type=subaccount-updated"
        subaccountMoved: "127.0.0.1/events?type=subaccount-moved"
      fieldMapping:
        totalPagesField: "totalPages"
        totalResultsField: "totalResults"
        tenantEventsField: "events"
        idField: "id"
        nameField: "name"
        customerIdField: "customerId"
        subdomainField: "subdomain"
        discriminatorField: ""
        discriminatorValue: ""
        detailsField: "details"
        entityTypeField: "entityType"
        globalAccountID: "gaID"
        regionField: "region"
        movedSubaccountTargetField: "targetGlobalAccountGUID"
        movedSubaccountSourceField: "sourceGlobalAccountGUID"
      queryMapping:
        pageNumField: "pageNum"
        pageSizeField: "pageSize"
        timestampField: "timestamp"
      query:
        startPage: "0"
        pageSize: "100"
      shouldSyncSubaccounts: "false"
      dbPool:
        maxOpenConnections: 1
        maxIdleConnections: 1
  metrics:
    enabled: true
    pushEndpoint: http://monitoring-prometheus-pushgateway.kyma-system.svc.cluster.local:9091
  externalServicesMock:
    enabled: false
    certSecuredPort: 8081
    ordCertSecuredPort: 8082
    unsecuredPort: 8083
    basicSecuredPort: 8084
    oauthSecuredPort: 8085
    ordGlobalRegistryCertPort: 8086
    ordGlobalRegistryUnsecuredPort: 8087
    unsecuredPortWithAdditionalContent: 8088
    certSecuredHost: compass-external-services-mock-sap-mtls
    ordCertSecuredHost: compass-external-services-mock-sap-mtls-ord
    ordGlobalCertSecuredHost: compass-external-services-mock-sap-mtls-global-ord-registry
    unSecuredHost: compass-external-services-mock
    host: compass-external-services-mock.compass-system.svc.cluster.local
    regionInstancesCredentials:
      manage: false
    oauthSecret:
      manage: false
      name: compass-external-services-mock-oauth-credentials
      clientIdKey: client-id
      clientSecretKey: client-secret
      oauthUrlKey: url
      oauthTokenPath: "/secured/oauth/token"
    auditlog:
      applyMockConfiguration: false
      managementApiPath: /audit-log/v2/configuration-changes/search
      mtlsTokenPath: "/cert/token"
      secret:
        name: "auditlog-instance-management"
        urlKey: url
        tokenUrlKey: token-url
        clientIdKey: client-id
        clientSecretKey: client-secret
        clientCertKey: client-cert
        clientKeyKey: client-key
  tests:
    http:
      client:
        skipSSLValidation: false
    externalCertConfiguration:
      ouCertSubaccountID: "bad76f69-e5c2-4d55-bca5-240944824b83"
    director:
      skipPattern: ""
      externalCertIntSystemCN: "integration-system-test"
    tenantFetcher:
      tenantOnDemandID: "8d42d818-d4c4-4036-b82f-b199db7ffeb5"
    ordService:
      accountTenantID: "5577cf46-4f78-45fa-b55f-a42a3bdba868" # testDefaultTenant from our testing tenants
      skipPattern: ""
    externalServicesMock:
      skipPattern: ""
    selfRegistration:
      region: "eu-1"
      region2: "eu-2"
    subscription:
      tenants:
        consumerAccountID: "5984a414-1eed-4972-af2c-b2b6a415c7d7" # ApplicationsForRuntimeTenantName from our testing tenants
        providerSubaccountID: "f8075207-1478-4a80-bd26-24a4785a2bfd" # TestProviderSubaccount from our testing tenants
        consumerSubaccountID: "1f538f34-30bf-4d3d-aeaa-02e69eef84ae" # randomly chosen
        consumerTenantID: "ba49f1aa-ddc1-43ff-943c-fe949857a34a" # randomly chosen
      oauthSecret:
        manage: false
        name: compass-subscription-secret
        clientIdKey: client-id
        clientSecretKey: client-secret
        oauthUrlKey: url
      propagatedProviderSubaccountHeader: "X-Provider-Subaccount"
      externalClientCertTestSecretName: "external-client-certificate-test-secret"
      externalClientCertTestSecretNamespace: "compass-system"
      externalCertTestJobName: "external-certificate-rotation-test-job"
      certSvcInstanceTestSecretName: "cert-svc-secret"
      consumerTokenURL: "http://compass-external-services-mock.compass-system.svc.cluster.local:8080"
      subscriptionURL: "http://compass-external-services-mock.compass-system.svc.cluster.local:8080"
      subscriptionProviderIdValue: "id-value!t12345"
      subscriptionProviderAppNameValue: "subscriptionProviderAppNameValue"
    namespace: kyma-system
    connectivityAdapterFQDN: http://compass-connectivity-adapter.compass-system.svc.cluster.local
    externalServicesMockFQDN: http://compass-external-services-mock.compass-system.svc.cluster.local
    ordServiceFQDN: http://compass-ord-service.compass-system.svc.cluster.local
    systemBrokerFQDN: http://compass-system-broker.compass-system.svc.cluster.local
    tenantFetcherFQDN: http://compass-tenant-fetcher.compass-system.svc.cluster.local
    hydratorFQDN: http://compass-hydrator.compass-system.svc.cluster.local
    basicCredentials:
      manage: false
      secretName: "test-basic-credentials-secret"
    db:
      maxOpenConnections: 3
      maxIdleConnections: 1
    securityContext: # Set on container level
      runAsUser: 2000
      allowPrivilegeEscalation: false
  expectedSchemaVersionUpdateJob:
    cm:
      name: "expected-schema-version"
  migratorJob:
    nodeSelectorEnabled: false
    pvc:
      name: "compass-director-migrations"
      namespace: "compass-system"
      migrationsPath: "/compass-migrations"
      isLocalEnv: true
  http:
    client:
      skipSSLValidation: false
  pairingAdapter:
    templateName: "pairing-adapter-app-template"
    watcherCorrelationID: "pairing-adapter-watcher-id"
    configMap:
      manage: false
      key: "config.json"
      name: "pairing-adapter-config-local"
      namespace: "compass-system"
      localAdapterFQDN: "http://compass-pairing-adapter.compass-system.svc.cluster.local/adapter-local-mtls"
      integrationSystemID: "d3e9b9f5-25dc-4adb-a0a0-ed69ef371fb6"
    e2e:
      appName: "test-app"
      appID: "123-test-456"
      clientUser: "test-user"
      tenant: "test-tenant"
  # Scopes assigned for every new Client Credentials by given object type (Runtime / Application / Integration System)
  # and scopes mapped to a consumer with the given type, then that consumer is using a client certificate
  scopes:
    scopesPerConsumerType:
      runtime:
        - "runtime:read"
        - "runtime:write"
        - "application:read"
        - "runtime.auths:read"
        - "bundle.instance_auths:read"
        - "runtime.webhooks:read"
        - "webhook:write"
      external_certificate:
        - "runtime:read"
        - "runtime:write"
        - "application:read"
        - "application:write"
        - "runtime.auths:read"
        - "bundle.instance_auths:read"
        - "runtime.webhooks:read"
        - "webhook:write"
        - "application_template:read"
        - "application_template:write"
      application:
        - "application:read"
        - "application:write"
        - "application.auths:read"
        - "application.webhooks:read"
        - "bundle.instance_auths:read"
        - "document.fetch_request:read"
        - "event_spec.fetch_request:read"
        - "api_spec.fetch_request:read"
        - "fetch-request.auth:read"
        - "webhook:write"
      integration_system:
        - "application:read"
        - "application:write"
        - "application.local_tenant_id:write"
        - "application_template:read"
        - "application_template:write"
        - "runtime:read"
        - "runtime:write"
        - "integration_system:read"
        - "label_definition:read"
        - "label_definition:write"
        - "automatic_scenario_assignment:read"
        - "automatic_scenario_assignment:write"
        - "integration_system.auths:read"
        - "application_template.webhooks:read"
        - "formation:write"
        - "formation:read"
        - "internal_visibility:read"
        - "application.auths:read"
        - "webhook:write"
        - "formation_template:read"
      super_admin:
        - "application:read"
        - "application:write"
        - "application_template:read"
        - "application_template:write"
        - "integration_system:read"
        - "integration_system:write"
        - "runtime:read"
        - "runtime:write"
        - "label_definition:read"
        - "label_definition:write"
        - "eventing:manage"
        - "tenant:read"
        - "automatic_scenario_assignment:read"
        - "automatic_scenario_assignment:write"
        - "application.auths:read"
        - "application.webhooks:read"
        - "application_template.webhooks:read"
        - "bundle.instance_auths:read"
        - "document.fetch_request:read"
        - "event_spec.fetch_request:read"
        - "api_spec.fetch_request:read"
        - "integration_system.auths:read"
        - "runtime.auths:read"
        - "fetch-request.auth:read"
        - "webhooks.auth:read"
        - "formation:write"
        - "formation:read"
        - "internal_visibility:read"
        - "runtime.webhooks:read"
        - "webhook:write"
        - "formation_template:read"
        - "formation_template:write"
      default:
        - "runtime:read"
        - "runtime:write"
        - "tenant:read"<|MERGE_RESOLUTION|>--- conflicted
+++ resolved
@@ -146,11 +146,7 @@
       version: "PR-68"
     e2e_tests:
       dir:
-<<<<<<< HEAD
       version: "PR-2479"
-=======
-      version: "PR-2425"
->>>>>>> 9b85d5a2
   isLocalEnv: false
   isForTesting: false
   oauth2:
