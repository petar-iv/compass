--- conflicted
+++ resolved
@@ -79,11 +79,7 @@
       version: "PR-2082"
     director:
       dir:
-<<<<<<< HEAD
       version: "PR-2113"
-=======
-      version: "PR-2102"
->>>>>>> 914a6f93
     gateway:
       dir:
       version: "PR-2077"
