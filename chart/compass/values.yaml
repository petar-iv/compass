--- conflicted
+++ resolved
@@ -53,11 +53,7 @@
       version: "PR-1884"
     director:
       dir:
-<<<<<<< HEAD
       version: "PR-1862"
-=======
-      version: "PR-1891"
->>>>>>> 59352de2
     gateway:
       dir:
       version: "PR-1884"
@@ -89,11 +85,7 @@
       version: "PR-34"
     e2e_tests:
       dir:
-<<<<<<< HEAD
       version: "PR-1862"
-=======
-      version: "PR-1891"
->>>>>>> 59352de2
   isLocalEnv: false
   oauth2:
     host: oauth2
