--- conflicted
+++ resolved
@@ -107,11 +107,7 @@
       version: "PR-2297"
     ord_service:
       dir:
-<<<<<<< HEAD
       version: "PR-66"
-=======
-      version: "PR-65"
->>>>>>> c269660e
     schema_migrator:
       dir:
       version: "PR-2297"
