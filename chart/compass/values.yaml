--- conflicted
+++ resolved
@@ -125,11 +125,7 @@
       version: "PR-71"
     schema_migrator:
       dir:
-<<<<<<< HEAD
       version: "PR-2456"
-=======
-      version: "PR-2464"
->>>>>>> 7e22b255
     system_broker:
       dir:
       version: "PR-2383"
