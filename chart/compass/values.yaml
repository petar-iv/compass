--- conflicted
+++ resolved
@@ -53,11 +53,7 @@
       version: "PR-1828"
     director:
       dir:
-<<<<<<< HEAD
       version: "PR-1841"
-=======
-      version: "PR-1832"
->>>>>>> efa436a3
     gateway:
       dir:
       version: "PR-1828"
